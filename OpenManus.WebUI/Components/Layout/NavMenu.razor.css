.navbar-toggler {
    appearance: none;
    cursor: pointer;
    width: 3.5rem;
    height: 2.5rem;
    color: white;
    position: absolute;
    top: 0.5rem;
    right: 1rem;
    border: 1px solid rgba(255, 255, 255, 0.1);
    background: url("data:image/svg+xml,%3csvg xmlns='http://www.w3.org/2000/svg' viewBox='0 0 30 30'%3e%3cpath stroke='rgba%28255, 255, 255, 0.55%29' stroke-linecap='round' stroke-miterlimit='10' stroke-width='2' d='M4 7h22M4 15h22M4 23h22'/%3e%3c/svg%3e") no-repeat center/1.75rem rgba(255, 255, 255, 0.1);
}

    .navbar-toggler:checked {
        background-color: rgba(255, 255, 255, 0.5);
    }

.top-row {
    min-height: 3.5rem;
    background-color: rgba(0, 0, 0, 0.4);
}

.navbar-brand {
    font-size: 1.1rem;
}

.bi {
    display: inline-block;
    position: relative;
    width: 1.25rem;
    height: 1.25rem;
    margin-right: 0.75rem;
    top: -1px;
    background-size: cover;
}

.bi-house-door-fill-nav-menu {
    background-image: url("data:image/svg+xml,%3Csvg xmlns='http://www.w3.org/2000/svg' width='16' height='16' fill='%23e0e0e0' class='bi bi-house-door-fill' viewBox='0 0 16 16'%3E%3Cpath d='M6.5 14.5v-3.505c0-.245.25-.495.5-.495h2c.25 0 .5.25.5.5v3.5a.5.5 0 0 0 .5.5h4a.5.5 0 0 0 .5-.5v-7a.5.5 0 0 0-.146-.354L13 5.793V2.5a.5.5 0 0 0-.5-.5h-1a.5.5 0 0 0-.5.5v1.293L8.354 1.146a.5.5 0 0 0-.708 0l-6 6A.5.5 0 0 0 1.5 7.5v7a.5.5 0 0 0 .5.5h4a.5.5 0 0 0 .5-.5Z'/%3E%3C/svg%3E");
}

.bi-plus-square-fill-nav-menu {
    background-image: url("data:image/svg+xml,%3Csvg xmlns='http://www.w3.org/2000/svg' width='16' height='16' fill='%23e0e0e0' class='bi bi-plus-square-fill' viewBox='0 0 16 16'%3E%3Cpath d='M2 0a2 2 0 0 0-2 2v12a2 2 0 0 0 2 2h12a2 2 0 0 0 2-2V2a2 2 0 0 0-2-2H2zm6.5 4.5v3h3a.5.5 0 0 1 0 1h-3v3a.5.5 0 0 1-1 0v-3h-3a.5.5 0 0 1 0-1h3v-3a.5.5 0 0 1 1 0z'/%3E%3C/svg%3E");
}

.bi-list-nested-nav-menu {
    background-image: url("data:image/svg+xml,%3Csvg xmlns='http://www.w3.org/2000/svg' width='16' height='16' fill='%23e0e0e0' class='bi bi-list-nested' viewBox='0 0 16 16'%3E%3Cpath fill-rule='evenodd' d='M4.5 11.5A.5.5 0 0 1 5 11h10a.5.5 0 0 1 0 1H5a.5.5 0 0 1-.5-.5zm-2-4A.5.5 0 0 1 3 7h10a.5.5 0 0 1 0 1H3a.5.5 0 0 1-.5-.5zm-2-4A.5.5 0 0 1 1 3h10a.5.5 0 0 1 0 1H1a.5.5 0 0 1-.5-.5z'/%3E%3C/svg%3E");
}

.nav-item {
    font-size: 0.9rem;
    padding-bottom: 0.5rem;
}

.nav-item:first-of-type {
    padding-top: 1rem;
}

.nav-item:last-of-type {
    padding-bottom: 1rem;
}

.nav-item ::deep .nav-link {
    color: #cccccc;
    background: none;
    border: none;
    border-radius: 4px;
    height: 3rem;
    display: flex;
    align-items: center;
    line-height: 3rem;
    width: 100%;
}

<<<<<<< HEAD
    .nav-item ::deep a.active {
        background-color: rgba(255,255,255,0.37);
        color: white;
    }

    .nav-item ::deep .nav-link:hover {
        background-color: rgba(255,255,255,0.1);
        color: white;
    }
=======
.nav-item ::deep a.active {
    background-color: rgba(255, 255, 255, 0.37);
    color: white;
}

.nav-item ::deep .nav-link:hover {
    background-color: rgba(255, 255, 255, 0.1);
    color: white;
}
>>>>>>> de5dbe9f

.nav-scrollable {
    display: none;
}

.navbar-toggler:checked~.nav-scrollable {
    display: block;
}

/* 对话历史头部样式 */
.chat-history-header {
    display: flex;
    justify-content: space-between;
    align-items: center;
    padding: 1rem;
    border-bottom: 1px solid rgba(255, 255, 255, 0.1);
    background-color: rgba(0, 0, 0, 0.2);
}

.history-title {
    color: #ffffff;
    margin: 0;
    font-size: 1rem;
    font-weight: 600;
}

.btn-new-chat {
    background: rgba(255, 255, 255, 0.1);
    border: 1px solid rgba(255, 255, 255, 0.2);
    color: #ffffff;
    border-radius: 6px;
    padding: 0.5rem;
    cursor: pointer;
    transition: all 0.2s ease;
    display: flex;
    align-items: center;
    justify-content: center;
    width: 2rem;
    height: 2rem;
}

    .btn-new-chat:hover {
        background: rgba(255, 255, 255, 0.2);
        border-color: rgba(255, 255, 255, 0.3);
        transform: scale(1.05);
    }

/* 对话历史列表样式 */
.chat-history-list {
    flex: 1;
    overflow-y: auto;
    padding: 0.5rem;
    max-height: calc(100vh - 200px);
}

.chat-item {
    background: rgba(255, 255, 255, 0.08) !important;
    border: 1px solid rgba(255, 255, 255, 0.15) !important;
    border-radius: 8px;
    padding: 0.75rem;
    margin-bottom: 0.5rem;
    cursor: pointer;
    transition: all 0.2s ease;
    position: relative;
    color: #cccccc !important;
}

<<<<<<< HEAD
    .chat-item:hover {
        background: rgba(255, 255, 255, 0.15);
        border-color: rgba(255, 255, 255, 0.25);
        transform: translateX(2px);
        color: #ffffff;
    }

    .chat-item.active {
        background: rgba(64, 158, 255, 0.2);
        border-color: rgba(64, 158, 255, 0.4);
        color: #fff;
        box-shadow: 0 2px 8px rgba(64, 158, 255, 0.3);
    }
=======
.chat-item:hover {
    background: rgba(255, 255, 255, 0.15) !important;
    border-color: rgba(255, 255, 255, 0.25) !important;
    transform: translateX(2px);
    color: #ffffff;
}

.chat-item.active {
    background: rgba(64, 158, 255, 0.2) !important;
    border-color: rgba(64, 158, 255, 0.4) !important;
    color: #ffffff;
    box-shadow: 0 2px 8px rgba(64, 158, 255, 0.3) !important;
}
>>>>>>> de5dbe9f

.chat-title {
    font-weight: 500;
    font-size: 0.9rem;
    margin-bottom: 0.25rem;
    white-space: nowrap;
    overflow: hidden;
    text-overflow: ellipsis;
    max-width: calc(100% - 2rem);
}

.chat-meta {
    display: flex;
    justify-content: space-between;
    align-items: center;
    font-size: 0.75rem;
    color: rgba(255, 255, 255, 0.6);
    margin-top: 0.25rem;
}

.chat-time {
    color: rgba(255, 255, 255, 0.5);
}

.chat-count {
    color: rgba(255, 255, 255, 0.4);
    font-size: 0.7rem;
}

.chat-actions {
    position: absolute;
    top: 0.5rem;
    right: 0.5rem;
    opacity: 0;
    transition: opacity 0.2s ease;
}

.chat-item:hover .chat-actions {
    opacity: 1;
}

.btn-delete {
    background: rgba(220, 53, 69, 0.8);
    border: none;
    color: #ffffff;
    border-radius: 4px;
    padding: 0.25rem;
    cursor: pointer;
    transition: all 0.2s ease;
    display: flex;
    align-items: center;
    justify-content: center;
    width: 1.5rem;
    height: 1.5rem;
    font-size: 0.7rem;
}

    .btn-delete:hover {
        background: rgba(220, 53, 69, 1);
        transform: scale(1.1);
    }

/* 空状态样式 */
.empty-state {
    text-align: center;
    padding: 2rem 1rem;
    color: rgba(255, 255, 255, 0.6);
}

    .empty-state p {
        margin-bottom: 1rem;
        font-size: 0.9rem;
    }

.btn-create-first {
    background: rgba(13, 110, 253, 0.8);
    border: 1px solid rgba(13, 110, 253, 0.5);
    color: #ffffff;
    border-radius: 6px;
    padding: 0.5rem 1rem;
    cursor: pointer;
    transition: all 0.2s ease;
    font-size: 0.85rem;
}

    .btn-create-first:hover {
        background: rgba(13, 110, 253, 1);
        border-color: rgba(13, 110, 253, 0.8);
        transform: translateY(-1px);
    }

/* 底部用户信息样式 */
.chat-history-footer {
    border-top: 1px solid rgba(255, 255, 255, 0.1) !important;
    padding: 0.75rem;
    background-color: rgba(0, 0, 0, 0.2);
    display: flex;
    justify-content: space-between;
    align-items: center;
    background: #2D2D2D !important;
    color: white !important;
}

.user-info {
    display: flex;
    align-items: center;
    gap: 0.5rem;
}

.user-avatar {
    width: 2rem;
    height: 2rem;
    background: rgba(255, 255, 255, 0.1);
    border-radius: 50%;
    display: flex;
    align-items: center;
    justify-content: center;
    color: #ffffff;
    font-size: 0.8rem;
}

.user-details {
    display: flex;
    flex-direction: column;
}

.user-name {
    color: #ffffff;
    font-size: 0.8rem;
    font-weight: 500;
}

.user-status {
    color: rgba(255, 255, 255, 0.6);
    font-size: 0.7rem;
}

.footer-actions {
    display: flex;
    gap: 0.25rem;
}

.btn-settings,
.btn-help {
    background: rgba(255, 255, 255, 0.1);
    border: none;
    color: rgb(22, 245, 241);
    border-radius: 4px;
    padding: 0.25rem;
    cursor: pointer;
    transition: all 0.2s ease;
    display: flex;
    align-items: center;
    justify-content: center;
    width: 1.5rem;
    height: 1.5rem;
    font-size: 0.7rem;
}

<<<<<<< HEAD
    .btn-settings:hover,
    .btn-help:hover {
        background: rgba(255, 255, 255, 0.2);
        color: #fff;
        transform: scale(1.05);
    }
=======
.btn-settings:hover,
.btn-help:hover {
    background: rgba(255, 255, 255, 0.2);
    color: #ffffff;
    transform: scale(1.05);
}
>>>>>>> de5dbe9f

@media (min-width: 641px) {
    .navbar-toggler {
        display: none;
    }

    .nav-scrollable {
        /* Never collapse the sidebar for wide screens */
        display: block;
        /* Allow sidebar to scroll for tall menus */
        height: calc(100vh - 3.5rem);
        overflow-y: auto;
        display: flex;
        flex-direction: column;
    }
}

/* 主布局容器 */
.layout-container {
    display: grid;
    grid-template-columns: 300px 1fr;
    height: 100vh;
    max-height: 100vh;
    background: #f8f9fa;
    gap: 1px;
    overflow: hidden;
}

/* 通用面板头部样式 */
.panel-header {
    display: flex;
    justify-content: space-between;
    align-items: center;
    min-height: 56px;
    padding: 0 24px;
<<<<<<< HEAD
    color: #e0e0e0;
    background: rgba(25, 25, 25, 0.8);
    border-bottom: 1px solid #e0e0e0;
    box-shadow: 0 2px 4px rgba(0,0,0,0.08);
=======
    background-color: #252526;
    border-bottom: 1px solid #0b0b0b;
    box-shadow: 0 2px 4px rgba(0, 0, 0, 0.08);
    background: #2D2D2D !important;
>>>>>>> de5dbe9f
}

.panel-title {
    margin: 0;
    font-size: 1.1rem;
    font-weight: 600;
    color: #ffffff;
    background: #2D2D2D !important;
}

/* 左侧对话历史面板 */
.chat-history-panel {
<<<<<<< HEAD
    background: rgba(25, 25, 25, 0.8);
    border-right: 1px solid #e9ecef;
=======
    background: #2D2D2D !important;
    border-right: 1px solid #0b0b0b !important;
>>>>>>> de5dbe9f
    display: flex;
    flex-direction: column;
    overflow: hidden;
    min-width: 250px;
    height: 100vh;
    max-height: 100vh;
    color: #ffffff;
}

/* 对话历史头部 */
.chat-history-header {
    padding: 16px;
    border-bottom: 1px solid #0b0b0b;
    display: flex;
    align-items: center;
    justify-content: space-between;
    background: #2D2D2D;
    flex-shrink: 0;
}

.history-title {
    margin: 0;
    font-size: 16px;
    font-weight: 600;
    color: #ffffff;
    background: #2D2D2D !important;
}

/* 空状态样式 */
.empty-state {
    display: flex;
    flex-direction: column;
    align-items: center;
    justify-content: center;
    padding: 40px 20px;
    text-align: center;
    color: #ffffff;
}

    .empty-state p {
        margin-bottom: 16px;
        font-size: 14px;
    }

.btn-create-first {
    background: #2196f3;
    color: white;
    border: none;
    padding: 8px 16px;
    border-radius: 6px;
    cursor: pointer;
    font-size: 14px;
    transition: all 0.2s ease;
}

    .btn-create-first:hover {
        background: #1976d2;
    }

/* 对话项样式 */
.chat-title {
    font-size: 14px;
    font-weight: 500;
    color: #ffffff;
    margin-bottom: 4px;
    overflow: hidden;
    text-overflow: ellipsis;
    white-space: nowrap;
}

.chat-meta {
    display: flex;
    justify-content: space-between;
    align-items: center;
    font-size: 12px;
    color: #cccccc;
}

.chat-time {
    color: #cccccc;
}

.chat-count {
    color: #4CAF50;
}

.btn-new-chat {
    background: #2196f3;
    color: white;
    border: none;
    width: 32px;
    height: 32px;
    border-radius: 6px;
    display: flex;
    align-items: center;
    justify-content: center;
    cursor: pointer;
    transition: all 0.2s ease;
}

    .btn-new-chat:hover {
        background: #1976d2;
        transform: scale(1.05);
    }

.chat-history-list {
    flex: 1;
    overflow-y: auto;
    padding: 10px;
    max-height: calc(100vh - 120px);
    /* 减去头部和底部的高度，与视口高度保持一致 */
    min-height: 0;
    /* 确保flex子项可以收缩 */
}

/* 底部用户信息和设置区域 */
.chat-history-footer {
    border-top: 1px solid #e9ecef;
    padding: 12px 16px;
    background: #f8f9fa;
    display: flex;
    align-items: center;
    justify-content: space-between;
    min-height: 60px;
    flex-shrink: 0;
    margin-top: auto;
}

.user-info {
    display: flex;
    align-items: center;
    gap: 10px;
    flex: 1;
}

.user-avatar {
    width: 32px;
    height: 32px;
    border-radius: 50%;
    background: #2196f3;
    display: flex;
    align-items: center;
    justify-content: center;
    color: white;
    font-size: 14px;
}

.user-details {
    flex: 1;
}

.user-name {
    font-size: 14px;
    font-weight: 500;
    color: #ffffff;
    margin-bottom: 2px;
}

.user-status {
    font-size: 12px;
    color: #4CAF50;
}

.footer-actions {
    display: flex;
    gap: 8px;
}

.btn-settings,
.btn-help {
    background: none;
    border: none;
    color: #cccccc;
    padding: 8px;
    border-radius: 6px;
    cursor: pointer;
    transition: all 0.2s ease;
    font-size: 14px;
    width: 32px;
    height: 32px;
    display: flex;
    align-items: center;
    justify-content: center;
}

<<<<<<< HEAD
    .btn-settings:hover,
    .btn-help:hover {
        background: #e9ecef;
        color: #495057;
    }
=======
.btn-settings:hover,
.btn-help:hover {
    background: #e9ecef;
    color: #ffffff;
}
>>>>>>> de5dbe9f

.chat-item {
    padding: 12px 16px;
    border-bottom: 1px solid #0b0b0b;
    cursor: pointer;
    transition: background-color 0.2s ease;
    position: relative;
    display: flex;
    flex-direction: column;
    gap: 4px;
    color: white;
}

    .chat-item:hover {
        background: #f8f9fa;
    }

        .chat-item:hover .chat-actions {
            opacity: 1;
        }

    .chat-item.active {
        background: #e3f2fd;
        border-left: 3px solid #2196f3;
    }

.chat-actions {
    position: absolute;
    top: 8px;
    right: 8px;
    opacity: 0;
    transition: opacity 0.2s ease;
}

.btn-delete {
    background: none;
    border: none;
    color: #F44336;
    padding: 4px;
    border-radius: 4px;
    cursor: pointer;
    font-size: 12px;
    transition: background-color 0.2s ease;
}

    .btn-delete:hover {
        background: rgba(220, 53, 69, 0.1);
    }

.chat-title {
    font-weight: 500;
    font-size: 14px;
    margin-bottom: 4px;
    white-space: nowrap;
    overflow: hidden;
    text-overflow: ellipsis;
    color: white;
}

.chat-time {
    font-size: 12px;
    opacity: 0.7;
}

.empty-history {
    text-align: center;
    padding: 40px 20px;
    color: #cccccc;
}

    .empty-history i {
        font-size: 2rem;
        margin-bottom: 10px;
        display: block;
    }

/* 对话内容面板 */
.chat-content-panel {
    background: white;
    display: flex;
    flex-direction: column;
    overflow: hidden;
    border-right: 1px solid #e9ecef;
    height: 100vh;
    max-height: 100vh;
}

.chat-controls {
    display: flex;
    gap: 8px;
}

.btn-clear,
.btn-settings,
.btn-toggle-preview {
    background: none;
    border: none;
    color: #cccccc;
    padding: 8px;
    border-radius: 6px;
    cursor: pointer;
    transition: all 0.2s ease;
    font-size: 14px;
}

<<<<<<< HEAD
    .btn-clear:hover,
    .btn-settings:hover,
    .btn-toggle-preview:hover {
        background: #f8f9fa;
        color: #495057;
    }

    .btn-toggle-preview.active {
        background: #e3f2fd;
        color: #2196f3;
    }
=======
.btn-clear:hover,
.btn-settings:hover,
.btn-toggle-preview:hover {
    background: #f8f9fa;
    color: #ffffff;
}

.btn-toggle-preview.active {
    background: #e3f2fd;
    color: #00d4ff;
}
>>>>>>> de5dbe9f

.loading-spinner {
    text-align: center;
    padding: 40px;
    color: #cccccc;
}

<<<<<<< HEAD
    .loading-spinner i {
        font-size: 2rem;
        margin-bottom: 10px;
        display: block;
        color: #2196f3;
    }
=======
.loading-spinner i {
    font-size: 2rem;
    margin-bottom: 10px;
    display: block;
    color: #00d4ff;
}
>>>>>>> de5dbe9f

.panel-controls {
    display: flex;
    gap: 8px;
}

.btn-dock,
.btn-collapse {
    background: none;
    border: 1px solid #ddd;
    border-radius: 6px;
    padding: 8px 12px;
    cursor: pointer;
    color: #cccccc;
    transition: all 0.2s;
}

<<<<<<< HEAD
    .btn-dock:hover, .btn-collapse:hover {
        background-color: #f8f9fa;
        border-color: #adb5bd;
    }
=======
.btn-dock:hover,
.btn-collapse:hover {
    background-color: #1e1e1e;
    border-color: #adb5bd;
}
>>>>>>> de5dbe9f



/* 响应式设计 */
@media (max-width: 1200px) {
    .layout-container {
        grid-template-columns: 250px 1fr;
    }

    .content-area {
        grid-template-columns: 1fr 300px;
    }
}

@media (max-width: 768px) {
    .layout-container {
        grid-template-columns: 1fr;
        grid-template-rows: auto 1fr;
    }

    .chat-history-panel {
        border-right: none;
        border-bottom: 1px solid #0b0b0b;
        max-height: 200px;
        min-width: auto;
    }



    .chat-actions {
        opacity: 1;
    }
}

#blazor-error-ui {
    color-scheme: light only;
    background: lightyellow;
    bottom: 0;
    box-shadow: 0 -1px 2px rgba(0, 0, 0, 0.2);
    box-sizing: border-box;
    display: none;
    left: 0;
    padding: 0.6rem 1.25rem 0.7rem 1.25rem;
    position: fixed;
    width: 100%;
    z-index: 1000;
}

#blazor-error-ui .dismiss {
    cursor: pointer;
    position: absolute;
    right: 0.75rem;
    top: 0.5rem;
}<|MERGE_RESOLUTION|>--- conflicted
+++ resolved
@@ -1,862 +1,775 @@
-.navbar-toggler {
-    appearance: none;
-    cursor: pointer;
-    width: 3.5rem;
-    height: 2.5rem;
-    color: white;
-    position: absolute;
-    top: 0.5rem;
-    right: 1rem;
-    border: 1px solid rgba(255, 255, 255, 0.1);
-    background: url("data:image/svg+xml,%3csvg xmlns='http://www.w3.org/2000/svg' viewBox='0 0 30 30'%3e%3cpath stroke='rgba%28255, 255, 255, 0.55%29' stroke-linecap='round' stroke-miterlimit='10' stroke-width='2' d='M4 7h22M4 15h22M4 23h22'/%3e%3c/svg%3e") no-repeat center/1.75rem rgba(255, 255, 255, 0.1);
-}
-
-    .navbar-toggler:checked {
-        background-color: rgba(255, 255, 255, 0.5);
-    }
-
-.top-row {
-    min-height: 3.5rem;
-    background-color: rgba(0, 0, 0, 0.4);
-}
-
-.navbar-brand {
-    font-size: 1.1rem;
-}
-
-.bi {
-    display: inline-block;
-    position: relative;
-    width: 1.25rem;
-    height: 1.25rem;
-    margin-right: 0.75rem;
-    top: -1px;
-    background-size: cover;
-}
-
-.bi-house-door-fill-nav-menu {
-    background-image: url("data:image/svg+xml,%3Csvg xmlns='http://www.w3.org/2000/svg' width='16' height='16' fill='%23e0e0e0' class='bi bi-house-door-fill' viewBox='0 0 16 16'%3E%3Cpath d='M6.5 14.5v-3.505c0-.245.25-.495.5-.495h2c.25 0 .5.25.5.5v3.5a.5.5 0 0 0 .5.5h4a.5.5 0 0 0 .5-.5v-7a.5.5 0 0 0-.146-.354L13 5.793V2.5a.5.5 0 0 0-.5-.5h-1a.5.5 0 0 0-.5.5v1.293L8.354 1.146a.5.5 0 0 0-.708 0l-6 6A.5.5 0 0 0 1.5 7.5v7a.5.5 0 0 0 .5.5h4a.5.5 0 0 0 .5-.5Z'/%3E%3C/svg%3E");
-}
-
-.bi-plus-square-fill-nav-menu {
-    background-image: url("data:image/svg+xml,%3Csvg xmlns='http://www.w3.org/2000/svg' width='16' height='16' fill='%23e0e0e0' class='bi bi-plus-square-fill' viewBox='0 0 16 16'%3E%3Cpath d='M2 0a2 2 0 0 0-2 2v12a2 2 0 0 0 2 2h12a2 2 0 0 0 2-2V2a2 2 0 0 0-2-2H2zm6.5 4.5v3h3a.5.5 0 0 1 0 1h-3v3a.5.5 0 0 1-1 0v-3h-3a.5.5 0 0 1 0-1h3v-3a.5.5 0 0 1 1 0z'/%3E%3C/svg%3E");
-}
-
-.bi-list-nested-nav-menu {
-    background-image: url("data:image/svg+xml,%3Csvg xmlns='http://www.w3.org/2000/svg' width='16' height='16' fill='%23e0e0e0' class='bi bi-list-nested' viewBox='0 0 16 16'%3E%3Cpath fill-rule='evenodd' d='M4.5 11.5A.5.5 0 0 1 5 11h10a.5.5 0 0 1 0 1H5a.5.5 0 0 1-.5-.5zm-2-4A.5.5 0 0 1 3 7h10a.5.5 0 0 1 0 1H3a.5.5 0 0 1-.5-.5zm-2-4A.5.5 0 0 1 1 3h10a.5.5 0 0 1 0 1H1a.5.5 0 0 1-.5-.5z'/%3E%3C/svg%3E");
-}
-
-.nav-item {
-    font-size: 0.9rem;
-    padding-bottom: 0.5rem;
-}
-
-.nav-item:first-of-type {
-    padding-top: 1rem;
-}
-
-.nav-item:last-of-type {
-    padding-bottom: 1rem;
-}
-
-.nav-item ::deep .nav-link {
-    color: #cccccc;
-    background: none;
-    border: none;
-    border-radius: 4px;
-    height: 3rem;
-    display: flex;
-    align-items: center;
-    line-height: 3rem;
-    width: 100%;
-}
-
-<<<<<<< HEAD
-    .nav-item ::deep a.active {
-        background-color: rgba(255,255,255,0.37);
-        color: white;
-    }
-
-    .nav-item ::deep .nav-link:hover {
-        background-color: rgba(255,255,255,0.1);
-        color: white;
-    }
-=======
-.nav-item ::deep a.active {
-    background-color: rgba(255, 255, 255, 0.37);
-    color: white;
-}
-
-.nav-item ::deep .nav-link:hover {
-    background-color: rgba(255, 255, 255, 0.1);
-    color: white;
-}
->>>>>>> de5dbe9f
-
-.nav-scrollable {
-    display: none;
-}
-
-.navbar-toggler:checked~.nav-scrollable {
-    display: block;
-}
-
-/* 对话历史头部样式 */
-.chat-history-header {
-    display: flex;
-    justify-content: space-between;
-    align-items: center;
-    padding: 1rem;
-    border-bottom: 1px solid rgba(255, 255, 255, 0.1);
-    background-color: rgba(0, 0, 0, 0.2);
-}
-
-.history-title {
-    color: #ffffff;
-    margin: 0;
-    font-size: 1rem;
-    font-weight: 600;
-}
-
-.btn-new-chat {
-    background: rgba(255, 255, 255, 0.1);
-    border: 1px solid rgba(255, 255, 255, 0.2);
-    color: #ffffff;
-    border-radius: 6px;
-    padding: 0.5rem;
-    cursor: pointer;
-    transition: all 0.2s ease;
-    display: flex;
-    align-items: center;
-    justify-content: center;
-    width: 2rem;
-    height: 2rem;
-}
-
-    .btn-new-chat:hover {
-        background: rgba(255, 255, 255, 0.2);
-        border-color: rgba(255, 255, 255, 0.3);
-        transform: scale(1.05);
-    }
-
-/* 对话历史列表样式 */
-.chat-history-list {
-    flex: 1;
-    overflow-y: auto;
-    padding: 0.5rem;
-    max-height: calc(100vh - 200px);
-}
-
-.chat-item {
-    background: rgba(255, 255, 255, 0.08) !important;
-    border: 1px solid rgba(255, 255, 255, 0.15) !important;
-    border-radius: 8px;
-    padding: 0.75rem;
-    margin-bottom: 0.5rem;
-    cursor: pointer;
-    transition: all 0.2s ease;
-    position: relative;
-    color: #cccccc !important;
-}
-
-<<<<<<< HEAD
-    .chat-item:hover {
-        background: rgba(255, 255, 255, 0.15);
-        border-color: rgba(255, 255, 255, 0.25);
-        transform: translateX(2px);
-        color: #ffffff;
-    }
-
-    .chat-item.active {
-        background: rgba(64, 158, 255, 0.2);
-        border-color: rgba(64, 158, 255, 0.4);
-        color: #fff;
-        box-shadow: 0 2px 8px rgba(64, 158, 255, 0.3);
-    }
-=======
-.chat-item:hover {
-    background: rgba(255, 255, 255, 0.15) !important;
-    border-color: rgba(255, 255, 255, 0.25) !important;
-    transform: translateX(2px);
-    color: #ffffff;
-}
-
-.chat-item.active {
-    background: rgba(64, 158, 255, 0.2) !important;
-    border-color: rgba(64, 158, 255, 0.4) !important;
-    color: #ffffff;
-    box-shadow: 0 2px 8px rgba(64, 158, 255, 0.3) !important;
-}
->>>>>>> de5dbe9f
-
-.chat-title {
-    font-weight: 500;
-    font-size: 0.9rem;
-    margin-bottom: 0.25rem;
-    white-space: nowrap;
-    overflow: hidden;
-    text-overflow: ellipsis;
-    max-width: calc(100% - 2rem);
-}
-
-.chat-meta {
-    display: flex;
-    justify-content: space-between;
-    align-items: center;
-    font-size: 0.75rem;
-    color: rgba(255, 255, 255, 0.6);
-    margin-top: 0.25rem;
-}
-
-.chat-time {
-    color: rgba(255, 255, 255, 0.5);
-}
-
-.chat-count {
-    color: rgba(255, 255, 255, 0.4);
-    font-size: 0.7rem;
-}
-
-.chat-actions {
-    position: absolute;
-    top: 0.5rem;
-    right: 0.5rem;
-    opacity: 0;
-    transition: opacity 0.2s ease;
-}
-
-.chat-item:hover .chat-actions {
-    opacity: 1;
-}
-
-.btn-delete {
-    background: rgba(220, 53, 69, 0.8);
-    border: none;
-    color: #ffffff;
-    border-radius: 4px;
-    padding: 0.25rem;
-    cursor: pointer;
-    transition: all 0.2s ease;
-    display: flex;
-    align-items: center;
-    justify-content: center;
-    width: 1.5rem;
-    height: 1.5rem;
-    font-size: 0.7rem;
-}
-
-    .btn-delete:hover {
-        background: rgba(220, 53, 69, 1);
-        transform: scale(1.1);
-    }
-
-/* 空状态样式 */
-.empty-state {
-    text-align: center;
-    padding: 2rem 1rem;
-    color: rgba(255, 255, 255, 0.6);
-}
-
-    .empty-state p {
-        margin-bottom: 1rem;
-        font-size: 0.9rem;
-    }
-
-.btn-create-first {
-    background: rgba(13, 110, 253, 0.8);
-    border: 1px solid rgba(13, 110, 253, 0.5);
-    color: #ffffff;
-    border-radius: 6px;
-    padding: 0.5rem 1rem;
-    cursor: pointer;
-    transition: all 0.2s ease;
-    font-size: 0.85rem;
-}
-
-    .btn-create-first:hover {
-        background: rgba(13, 110, 253, 1);
-        border-color: rgba(13, 110, 253, 0.8);
-        transform: translateY(-1px);
-    }
-
-/* 底部用户信息样式 */
-.chat-history-footer {
-    border-top: 1px solid rgba(255, 255, 255, 0.1) !important;
-    padding: 0.75rem;
-    background-color: rgba(0, 0, 0, 0.2);
-    display: flex;
-    justify-content: space-between;
-    align-items: center;
-    background: #2D2D2D !important;
-    color: white !important;
-}
-
-.user-info {
-    display: flex;
-    align-items: center;
-    gap: 0.5rem;
-}
-
-.user-avatar {
-    width: 2rem;
-    height: 2rem;
-    background: rgba(255, 255, 255, 0.1);
-    border-radius: 50%;
-    display: flex;
-    align-items: center;
-    justify-content: center;
-    color: #ffffff;
-    font-size: 0.8rem;
-}
-
-.user-details {
-    display: flex;
-    flex-direction: column;
-}
-
-.user-name {
-    color: #ffffff;
-    font-size: 0.8rem;
-    font-weight: 500;
-}
-
-.user-status {
-    color: rgba(255, 255, 255, 0.6);
-    font-size: 0.7rem;
-}
-
-.footer-actions {
-    display: flex;
-    gap: 0.25rem;
-}
-
-.btn-settings,
-.btn-help {
-    background: rgba(255, 255, 255, 0.1);
-    border: none;
-    color: rgb(22, 245, 241);
-    border-radius: 4px;
-    padding: 0.25rem;
-    cursor: pointer;
-    transition: all 0.2s ease;
-    display: flex;
-    align-items: center;
-    justify-content: center;
-    width: 1.5rem;
-    height: 1.5rem;
-    font-size: 0.7rem;
-}
-
-<<<<<<< HEAD
-    .btn-settings:hover,
-    .btn-help:hover {
-        background: rgba(255, 255, 255, 0.2);
-        color: #fff;
-        transform: scale(1.05);
-    }
-=======
-.btn-settings:hover,
-.btn-help:hover {
-    background: rgba(255, 255, 255, 0.2);
-    color: #ffffff;
-    transform: scale(1.05);
-}
->>>>>>> de5dbe9f
-
-@media (min-width: 641px) {
-    .navbar-toggler {
-        display: none;
-    }
-
-    .nav-scrollable {
-        /* Never collapse the sidebar for wide screens */
-        display: block;
-        /* Allow sidebar to scroll for tall menus */
-        height: calc(100vh - 3.5rem);
-        overflow-y: auto;
-        display: flex;
-        flex-direction: column;
-    }
-}
-
-/* 主布局容器 */
-.layout-container {
-    display: grid;
-    grid-template-columns: 300px 1fr;
-    height: 100vh;
-    max-height: 100vh;
-    background: #f8f9fa;
-    gap: 1px;
-    overflow: hidden;
-}
-
-/* 通用面板头部样式 */
-.panel-header {
-    display: flex;
-    justify-content: space-between;
-    align-items: center;
-    min-height: 56px;
-    padding: 0 24px;
-<<<<<<< HEAD
-    color: #e0e0e0;
-    background: rgba(25, 25, 25, 0.8);
-    border-bottom: 1px solid #e0e0e0;
-    box-shadow: 0 2px 4px rgba(0,0,0,0.08);
-=======
-    background-color: #252526;
-    border-bottom: 1px solid #0b0b0b;
-    box-shadow: 0 2px 4px rgba(0, 0, 0, 0.08);
-    background: #2D2D2D !important;
->>>>>>> de5dbe9f
-}
-
-.panel-title {
-    margin: 0;
-    font-size: 1.1rem;
-    font-weight: 600;
-    color: #ffffff;
-    background: #2D2D2D !important;
-}
-
-/* 左侧对话历史面板 */
-.chat-history-panel {
-<<<<<<< HEAD
-    background: rgba(25, 25, 25, 0.8);
-    border-right: 1px solid #e9ecef;
-=======
-    background: #2D2D2D !important;
-    border-right: 1px solid #0b0b0b !important;
->>>>>>> de5dbe9f
-    display: flex;
-    flex-direction: column;
-    overflow: hidden;
-    min-width: 250px;
-    height: 100vh;
-    max-height: 100vh;
-    color: #ffffff;
-}
-
-/* 对话历史头部 */
-.chat-history-header {
-    padding: 16px;
-    border-bottom: 1px solid #0b0b0b;
-    display: flex;
-    align-items: center;
-    justify-content: space-between;
-    background: #2D2D2D;
-    flex-shrink: 0;
-}
-
-.history-title {
-    margin: 0;
-    font-size: 16px;
-    font-weight: 600;
-    color: #ffffff;
-    background: #2D2D2D !important;
-}
-
-/* 空状态样式 */
-.empty-state {
-    display: flex;
-    flex-direction: column;
-    align-items: center;
-    justify-content: center;
-    padding: 40px 20px;
-    text-align: center;
-    color: #ffffff;
-}
-
-    .empty-state p {
-        margin-bottom: 16px;
-        font-size: 14px;
-    }
-
-.btn-create-first {
-    background: #2196f3;
-    color: white;
-    border: none;
-    padding: 8px 16px;
-    border-radius: 6px;
-    cursor: pointer;
-    font-size: 14px;
-    transition: all 0.2s ease;
-}
-
-    .btn-create-first:hover {
-        background: #1976d2;
-    }
-
-/* 对话项样式 */
-.chat-title {
-    font-size: 14px;
-    font-weight: 500;
-    color: #ffffff;
-    margin-bottom: 4px;
-    overflow: hidden;
-    text-overflow: ellipsis;
-    white-space: nowrap;
-}
-
-.chat-meta {
-    display: flex;
-    justify-content: space-between;
-    align-items: center;
-    font-size: 12px;
-    color: #cccccc;
-}
-
-.chat-time {
-    color: #cccccc;
-}
-
-.chat-count {
-    color: #4CAF50;
-}
-
-.btn-new-chat {
-    background: #2196f3;
-    color: white;
-    border: none;
-    width: 32px;
-    height: 32px;
-    border-radius: 6px;
-    display: flex;
-    align-items: center;
-    justify-content: center;
-    cursor: pointer;
-    transition: all 0.2s ease;
-}
-
-    .btn-new-chat:hover {
-        background: #1976d2;
-        transform: scale(1.05);
-    }
-
-.chat-history-list {
-    flex: 1;
-    overflow-y: auto;
-    padding: 10px;
-    max-height: calc(100vh - 120px);
-    /* 减去头部和底部的高度，与视口高度保持一致 */
-    min-height: 0;
-    /* 确保flex子项可以收缩 */
-}
-
-/* 底部用户信息和设置区域 */
-.chat-history-footer {
-    border-top: 1px solid #e9ecef;
-    padding: 12px 16px;
-    background: #f8f9fa;
-    display: flex;
-    align-items: center;
-    justify-content: space-between;
-    min-height: 60px;
-    flex-shrink: 0;
-    margin-top: auto;
-}
-
-.user-info {
-    display: flex;
-    align-items: center;
-    gap: 10px;
-    flex: 1;
-}
-
-.user-avatar {
-    width: 32px;
-    height: 32px;
-    border-radius: 50%;
-    background: #2196f3;
-    display: flex;
-    align-items: center;
-    justify-content: center;
-    color: white;
-    font-size: 14px;
-}
-
-.user-details {
-    flex: 1;
-}
-
-.user-name {
-    font-size: 14px;
-    font-weight: 500;
-    color: #ffffff;
-    margin-bottom: 2px;
-}
-
-.user-status {
-    font-size: 12px;
-    color: #4CAF50;
-}
-
-.footer-actions {
-    display: flex;
-    gap: 8px;
-}
-
-.btn-settings,
-.btn-help {
-    background: none;
-    border: none;
-    color: #cccccc;
-    padding: 8px;
-    border-radius: 6px;
-    cursor: pointer;
-    transition: all 0.2s ease;
-    font-size: 14px;
-    width: 32px;
-    height: 32px;
-    display: flex;
-    align-items: center;
-    justify-content: center;
-}
-
-<<<<<<< HEAD
-    .btn-settings:hover,
-    .btn-help:hover {
-        background: #e9ecef;
-        color: #495057;
-    }
-=======
-.btn-settings:hover,
-.btn-help:hover {
-    background: #e9ecef;
-    color: #ffffff;
-}
->>>>>>> de5dbe9f
-
-.chat-item {
-    padding: 12px 16px;
-    border-bottom: 1px solid #0b0b0b;
-    cursor: pointer;
-    transition: background-color 0.2s ease;
-    position: relative;
-    display: flex;
-    flex-direction: column;
-    gap: 4px;
-    color: white;
-}
-
-    .chat-item:hover {
-        background: #f8f9fa;
-    }
-
-        .chat-item:hover .chat-actions {
-            opacity: 1;
-        }
-
-    .chat-item.active {
-        background: #e3f2fd;
-        border-left: 3px solid #2196f3;
-    }
-
-.chat-actions {
-    position: absolute;
-    top: 8px;
-    right: 8px;
-    opacity: 0;
-    transition: opacity 0.2s ease;
-}
-
-.btn-delete {
-    background: none;
-    border: none;
-    color: #F44336;
-    padding: 4px;
-    border-radius: 4px;
-    cursor: pointer;
-    font-size: 12px;
-    transition: background-color 0.2s ease;
-}
-
-    .btn-delete:hover {
-        background: rgba(220, 53, 69, 0.1);
-    }
-
-.chat-title {
-    font-weight: 500;
-    font-size: 14px;
-    margin-bottom: 4px;
-    white-space: nowrap;
-    overflow: hidden;
-    text-overflow: ellipsis;
-    color: white;
-}
-
-.chat-time {
-    font-size: 12px;
-    opacity: 0.7;
-}
-
-.empty-history {
-    text-align: center;
-    padding: 40px 20px;
-    color: #cccccc;
-}
-
-    .empty-history i {
-        font-size: 2rem;
-        margin-bottom: 10px;
-        display: block;
-    }
-
-/* 对话内容面板 */
-.chat-content-panel {
-    background: white;
-    display: flex;
-    flex-direction: column;
-    overflow: hidden;
-    border-right: 1px solid #e9ecef;
-    height: 100vh;
-    max-height: 100vh;
-}
-
-.chat-controls {
-    display: flex;
-    gap: 8px;
-}
-
-.btn-clear,
-.btn-settings,
-.btn-toggle-preview {
-    background: none;
-    border: none;
-    color: #cccccc;
-    padding: 8px;
-    border-radius: 6px;
-    cursor: pointer;
-    transition: all 0.2s ease;
-    font-size: 14px;
-}
-
-<<<<<<< HEAD
-    .btn-clear:hover,
-    .btn-settings:hover,
-    .btn-toggle-preview:hover {
-        background: #f8f9fa;
-        color: #495057;
-    }
-
-    .btn-toggle-preview.active {
-        background: #e3f2fd;
-        color: #2196f3;
-    }
-=======
-.btn-clear:hover,
-.btn-settings:hover,
-.btn-toggle-preview:hover {
-    background: #f8f9fa;
-    color: #ffffff;
-}
-
-.btn-toggle-preview.active {
-    background: #e3f2fd;
-    color: #00d4ff;
-}
->>>>>>> de5dbe9f
-
-.loading-spinner {
-    text-align: center;
-    padding: 40px;
-    color: #cccccc;
-}
-
-<<<<<<< HEAD
-    .loading-spinner i {
-        font-size: 2rem;
-        margin-bottom: 10px;
-        display: block;
-        color: #2196f3;
-    }
-=======
-.loading-spinner i {
-    font-size: 2rem;
-    margin-bottom: 10px;
-    display: block;
-    color: #00d4ff;
-}
->>>>>>> de5dbe9f
-
-.panel-controls {
-    display: flex;
-    gap: 8px;
-}
-
-.btn-dock,
-.btn-collapse {
-    background: none;
-    border: 1px solid #ddd;
-    border-radius: 6px;
-    padding: 8px 12px;
-    cursor: pointer;
-    color: #cccccc;
-    transition: all 0.2s;
-}
-
-<<<<<<< HEAD
-    .btn-dock:hover, .btn-collapse:hover {
-        background-color: #f8f9fa;
-        border-color: #adb5bd;
-    }
-=======
-.btn-dock:hover,
-.btn-collapse:hover {
-    background-color: #1e1e1e;
-    border-color: #adb5bd;
-}
->>>>>>> de5dbe9f
-
-
-
-/* 响应式设计 */
-@media (max-width: 1200px) {
-    .layout-container {
-        grid-template-columns: 250px 1fr;
-    }
-
-    .content-area {
-        grid-template-columns: 1fr 300px;
-    }
-}
-
-@media (max-width: 768px) {
-    .layout-container {
-        grid-template-columns: 1fr;
-        grid-template-rows: auto 1fr;
-    }
-
-    .chat-history-panel {
-        border-right: none;
-        border-bottom: 1px solid #0b0b0b;
-        max-height: 200px;
-        min-width: auto;
-    }
-
-
-
-    .chat-actions {
-        opacity: 1;
-    }
-}
-
-#blazor-error-ui {
-    color-scheme: light only;
-    background: lightyellow;
-    bottom: 0;
-    box-shadow: 0 -1px 2px rgba(0, 0, 0, 0.2);
-    box-sizing: border-box;
-    display: none;
-    left: 0;
-    padding: 0.6rem 1.25rem 0.7rem 1.25rem;
-    position: fixed;
-    width: 100%;
-    z-index: 1000;
-}
-
-#blazor-error-ui .dismiss {
-    cursor: pointer;
-    position: absolute;
-    right: 0.75rem;
-    top: 0.5rem;
+.navbar-toggler {
+    appearance: none;
+    cursor: pointer;
+    width: 3.5rem;
+    height: 2.5rem;
+    color: white;
+    position: absolute;
+    top: 0.5rem;
+    right: 1rem;
+    border: 1px solid rgba(255, 255, 255, 0.1);
+    background: url("data:image/svg+xml,%3csvg xmlns='http://www.w3.org/2000/svg' viewBox='0 0 30 30'%3e%3cpath stroke='rgba%28255, 255, 255, 0.55%29' stroke-linecap='round' stroke-miterlimit='10' stroke-width='2' d='M4 7h22M4 15h22M4 23h22'/%3e%3c/svg%3e") no-repeat center/1.75rem rgba(255, 255, 255, 0.1);
+}
+
+    .navbar-toggler:checked {
+        background-color: rgba(255, 255, 255, 0.5);
+    }
+
+.top-row {
+    min-height: 3.5rem;
+    background-color: rgba(0, 0, 0, 0.4);
+}
+
+.navbar-brand {
+    font-size: 1.1rem;
+}
+
+.bi {
+    display: inline-block;
+    position: relative;
+    width: 1.25rem;
+    height: 1.25rem;
+    margin-right: 0.75rem;
+    top: -1px;
+    background-size: cover;
+}
+
+.bi-house-door-fill-nav-menu {
+    background-image: url("data:image/svg+xml,%3Csvg xmlns='http://www.w3.org/2000/svg' width='16' height='16' fill='%23e0e0e0' class='bi bi-house-door-fill' viewBox='0 0 16 16'%3E%3Cpath d='M6.5 14.5v-3.505c0-.245.25-.495.5-.495h2c.25 0 .5.25.5.5v3.5a.5.5 0 0 0 .5.5h4a.5.5 0 0 0 .5-.5v-7a.5.5 0 0 0-.146-.354L13 5.793V2.5a.5.5 0 0 0-.5-.5h-1a.5.5 0 0 0-.5.5v1.293L8.354 1.146a.5.5 0 0 0-.708 0l-6 6A.5.5 0 0 0 1.5 7.5v7a.5.5 0 0 0 .5.5h4a.5.5 0 0 0 .5-.5Z'/%3E%3C/svg%3E");
+}
+
+.bi-plus-square-fill-nav-menu {
+    background-image: url("data:image/svg+xml,%3Csvg xmlns='http://www.w3.org/2000/svg' width='16' height='16' fill='%23e0e0e0' class='bi bi-plus-square-fill' viewBox='0 0 16 16'%3E%3Cpath d='M2 0a2 2 0 0 0-2 2v12a2 2 0 0 0 2 2h12a2 2 0 0 0 2-2V2a2 2 0 0 0-2-2H2zm6.5 4.5v3h3a.5.5 0 0 1 0 1h-3v3a.5.5 0 0 1-1 0v-3h-3a.5.5 0 0 1 0-1h3v-3a.5.5 0 0 1 1 0z'/%3E%3C/svg%3E");
+}
+
+.bi-list-nested-nav-menu {
+    background-image: url("data:image/svg+xml,%3Csvg xmlns='http://www.w3.org/2000/svg' width='16' height='16' fill='%23e0e0e0' class='bi bi-list-nested' viewBox='0 0 16 16'%3E%3Cpath fill-rule='evenodd' d='M4.5 11.5A.5.5 0 0 1 5 11h10a.5.5 0 0 1 0 1H5a.5.5 0 0 1-.5-.5zm-2-4A.5.5 0 0 1 3 7h10a.5.5 0 0 1 0 1H3a.5.5 0 0 1-.5-.5zm-2-4A.5.5 0 0 1 1 3h10a.5.5 0 0 1 0 1H1a.5.5 0 0 1-.5-.5z'/%3E%3C/svg%3E");
+}
+
+.nav-item {
+    font-size: 0.9rem;
+    padding-bottom: 0.5rem;
+}
+
+.nav-item:first-of-type {
+    padding-top: 1rem;
+}
+
+.nav-item:last-of-type {
+    padding-bottom: 1rem;
+}
+
+.nav-item ::deep .nav-link {
+    color: #cccccc;
+    background: none;
+    border: none;
+    border-radius: 4px;
+    height: 3rem;
+    display: flex;
+    align-items: center;
+    line-height: 3rem;
+    width: 100%;
+}
+
+.nav-item ::deep a.active {
+    background-color: rgba(255, 255, 255, 0.37);
+    color: white;
+}
+
+.nav-item ::deep .nav-link:hover {
+    background-color: rgba(255, 255, 255, 0.1);
+    color: white;
+}
+
+.nav-scrollable {
+    display: none;
+}
+
+.navbar-toggler:checked~.nav-scrollable {
+    display: block;
+}
+
+/* 对话历史头部样式 */
+.chat-history-header {
+    display: flex;
+    justify-content: space-between;
+    align-items: center;
+    padding: 1rem;
+    border-bottom: 1px solid rgba(255, 255, 255, 0.1);
+    background-color: rgba(0, 0, 0, 0.2);
+}
+
+.history-title {
+    color: #ffffff;
+    margin: 0;
+    font-size: 1rem;
+    font-weight: 600;
+}
+
+.btn-new-chat {
+    background: rgba(255, 255, 255, 0.1);
+    border: 1px solid rgba(255, 255, 255, 0.2);
+    color: #ffffff;
+    border-radius: 6px;
+    padding: 0.5rem;
+    cursor: pointer;
+    transition: all 0.2s ease;
+    display: flex;
+    align-items: center;
+    justify-content: center;
+    width: 2rem;
+    height: 2rem;
+}
+
+    .btn-new-chat:hover {
+        background: rgba(255, 255, 255, 0.2);
+        border-color: rgba(255, 255, 255, 0.3);
+        transform: scale(1.05);
+    }
+
+/* 对话历史列表样式 */
+.chat-history-list {
+    flex: 1;
+    overflow-y: auto;
+    padding: 0.5rem;
+    max-height: calc(100vh - 200px);
+}
+
+.chat-item {
+    background: rgba(255, 255, 255, 0.08) !important;
+    border: 1px solid rgba(255, 255, 255, 0.15) !important;
+    border-radius: 8px;
+    padding: 0.75rem;
+    margin-bottom: 0.5rem;
+    cursor: pointer;
+    transition: all 0.2s ease;
+    position: relative;
+    color: #cccccc !important;
+}
+
+.chat-item:hover {
+    background: rgba(255, 255, 255, 0.15) !important;
+    border-color: rgba(255, 255, 255, 0.25) !important;
+    transform: translateX(2px);
+    color: #ffffff;
+}
+
+.chat-item.active {
+    background: rgba(64, 158, 255, 0.2) !important;
+    border-color: rgba(64, 158, 255, 0.4) !important;
+    color: #ffffff;
+    box-shadow: 0 2px 8px rgba(64, 158, 255, 0.3) !important;
+}
+
+.chat-title {
+    font-weight: 500;
+    font-size: 0.9rem;
+    margin-bottom: 0.25rem;
+    white-space: nowrap;
+    overflow: hidden;
+    text-overflow: ellipsis;
+    max-width: calc(100% - 2rem);
+}
+
+.chat-meta {
+    display: flex;
+    justify-content: space-between;
+    align-items: center;
+    font-size: 0.75rem;
+    color: rgba(255, 255, 255, 0.6);
+    margin-top: 0.25rem;
+}
+
+.chat-time {
+    color: rgba(255, 255, 255, 0.5);
+}
+
+.chat-count {
+    color: rgba(255, 255, 255, 0.4);
+    font-size: 0.7rem;
+}
+
+.chat-actions {
+    position: absolute;
+    top: 0.5rem;
+    right: 0.5rem;
+    opacity: 0;
+    transition: opacity 0.2s ease;
+}
+
+.chat-item:hover .chat-actions {
+    opacity: 1;
+}
+
+.btn-delete {
+    background: rgba(220, 53, 69, 0.8);
+    border: none;
+    color: #ffffff;
+    border-radius: 4px;
+    padding: 0.25rem;
+    cursor: pointer;
+    transition: all 0.2s ease;
+    display: flex;
+    align-items: center;
+    justify-content: center;
+    width: 1.5rem;
+    height: 1.5rem;
+    font-size: 0.7rem;
+}
+
+    .btn-delete:hover {
+        background: rgba(220, 53, 69, 1);
+        transform: scale(1.1);
+    }
+
+/* 空状态样式 */
+.empty-state {
+    text-align: center;
+    padding: 2rem 1rem;
+    color: rgba(255, 255, 255, 0.6);
+}
+
+    .empty-state p {
+        margin-bottom: 1rem;
+        font-size: 0.9rem;
+    }
+
+.btn-create-first {
+    background: rgba(13, 110, 253, 0.8);
+    border: 1px solid rgba(13, 110, 253, 0.5);
+    color: #ffffff;
+    border-radius: 6px;
+    padding: 0.5rem 1rem;
+    cursor: pointer;
+    transition: all 0.2s ease;
+    font-size: 0.85rem;
+}
+
+    .btn-create-first:hover {
+        background: rgba(13, 110, 253, 1);
+        border-color: rgba(13, 110, 253, 0.8);
+        transform: translateY(-1px);
+    }
+
+/* 底部用户信息样式 */
+.chat-history-footer {
+    border-top: 1px solid rgba(255, 255, 255, 0.1) !important;
+    padding: 0.75rem;
+    background-color: rgba(0, 0, 0, 0.2);
+    display: flex;
+    justify-content: space-between;
+    align-items: center;
+    background: #2D2D2D !important;
+    color: white !important;
+}
+
+.user-info {
+    display: flex;
+    align-items: center;
+    gap: 0.5rem;
+}
+
+.user-avatar {
+    width: 2rem;
+    height: 2rem;
+    background: rgba(255, 255, 255, 0.1);
+    border-radius: 50%;
+    display: flex;
+    align-items: center;
+    justify-content: center;
+    color: #ffffff;
+    font-size: 0.8rem;
+}
+
+.user-details {
+    display: flex;
+    flex-direction: column;
+}
+
+.user-name {
+    color: #ffffff;
+    font-size: 0.8rem;
+    font-weight: 500;
+}
+
+.user-status {
+    color: rgba(255, 255, 255, 0.6);
+    font-size: 0.7rem;
+}
+
+.footer-actions {
+    display: flex;
+    gap: 0.25rem;
+}
+
+.btn-settings,
+.btn-help {
+    background: rgba(255, 255, 255, 0.1);
+    border: none;
+    color: rgb(22, 245, 241);
+    border-radius: 4px;
+    padding: 0.25rem;
+    cursor: pointer;
+    transition: all 0.2s ease;
+    display: flex;
+    align-items: center;
+    justify-content: center;
+    width: 1.5rem;
+    height: 1.5rem;
+    font-size: 0.7rem;
+}
+
+.btn-settings:hover,
+.btn-help:hover {
+    background: rgba(255, 255, 255, 0.2);
+    color: #ffffff;
+    transform: scale(1.05);
+}
+
+@media (min-width: 641px) {
+    .navbar-toggler {
+        display: none;
+    }
+
+    .nav-scrollable {
+        /* Never collapse the sidebar for wide screens */
+        display: block;
+        /* Allow sidebar to scroll for tall menus */
+        height: calc(100vh - 3.5rem);
+        overflow-y: auto;
+        display: flex;
+        flex-direction: column;
+    }
+}
+
+/* 主布局容器 */
+.layout-container {
+    display: grid;
+    grid-template-columns: 300px 1fr;
+    height: 100vh;
+    max-height: 100vh;
+    background: #f8f9fa;
+    gap: 1px;
+    overflow: hidden;
+}
+
+/* 通用面板头部样式 */
+.panel-header {
+    display: flex;
+    justify-content: space-between;
+    align-items: center;
+    min-height: 56px;
+    padding: 0 24px;
+    background-color: #252526;
+    border-bottom: 1px solid #0b0b0b;
+    box-shadow: 0 2px 4px rgba(0, 0, 0, 0.08);
+    background: #2D2D2D !important;
+}
+
+.panel-title {
+    margin: 0;
+    font-size: 1.1rem;
+    font-weight: 600;
+    color: #ffffff;
+    background: #2D2D2D !important;
+}
+
+/* 左侧对话历史面板 */
+.chat-history-panel {
+    background: #2D2D2D !important;
+    border-right: 1px solid #0b0b0b !important;
+    display: flex;
+    flex-direction: column;
+    overflow: hidden;
+    min-width: 250px;
+    height: 100vh;
+    max-height: 100vh;
+    color: #ffffff;
+}
+
+/* 对话历史头部 */
+.chat-history-header {
+    padding: 16px;
+    border-bottom: 1px solid #0b0b0b;
+    display: flex;
+    align-items: center;
+    justify-content: space-between;
+    background: #2D2D2D;
+    flex-shrink: 0;
+}
+
+.history-title {
+    margin: 0;
+    font-size: 16px;
+    font-weight: 600;
+    color: #ffffff;
+    background: #2D2D2D !important;
+}
+
+/* 空状态样式 */
+.empty-state {
+    display: flex;
+    flex-direction: column;
+    align-items: center;
+    justify-content: center;
+    padding: 40px 20px;
+    text-align: center;
+    color: #ffffff;
+}
+
+    .empty-state p {
+        margin-bottom: 16px;
+        font-size: 14px;
+    }
+
+.btn-create-first {
+    background: #2196f3;
+    color: white;
+    border: none;
+    padding: 8px 16px;
+    border-radius: 6px;
+    cursor: pointer;
+    font-size: 14px;
+    transition: all 0.2s ease;
+}
+
+    .btn-create-first:hover {
+        background: #1976d2;
+    }
+
+/* 对话项样式 */
+.chat-title {
+    font-size: 14px;
+    font-weight: 500;
+    color: #ffffff;
+    margin-bottom: 4px;
+    overflow: hidden;
+    text-overflow: ellipsis;
+    white-space: nowrap;
+}
+
+.chat-meta {
+    display: flex;
+    justify-content: space-between;
+    align-items: center;
+    font-size: 12px;
+    color: #cccccc;
+}
+
+.chat-time {
+    color: #cccccc;
+}
+
+.chat-count {
+    color: #4CAF50;
+}
+
+.btn-new-chat {
+    background: #2196f3;
+    color: white;
+    border: none;
+    width: 32px;
+    height: 32px;
+    border-radius: 6px;
+    display: flex;
+    align-items: center;
+    justify-content: center;
+    cursor: pointer;
+    transition: all 0.2s ease;
+}
+
+    .btn-new-chat:hover {
+        background: #1976d2;
+        transform: scale(1.05);
+    }
+
+.chat-history-list {
+    flex: 1;
+    overflow-y: auto;
+    padding: 10px;
+    max-height: calc(100vh - 120px);
+    /* 减去头部和底部的高度，与视口高度保持一致 */
+    min-height: 0;
+    /* 确保flex子项可以收缩 */
+}
+
+/* 底部用户信息和设置区域 */
+.chat-history-footer {
+    border-top: 1px solid #e9ecef;
+    padding: 12px 16px;
+    background: #f8f9fa;
+    display: flex;
+    align-items: center;
+    justify-content: space-between;
+    min-height: 60px;
+    flex-shrink: 0;
+    margin-top: auto;
+}
+
+.user-info {
+    display: flex;
+    align-items: center;
+    gap: 10px;
+    flex: 1;
+}
+
+.user-avatar {
+    width: 32px;
+    height: 32px;
+    border-radius: 50%;
+    background: #2196f3;
+    display: flex;
+    align-items: center;
+    justify-content: center;
+    color: white;
+    font-size: 14px;
+}
+
+.user-details {
+    flex: 1;
+}
+
+.user-name {
+    font-size: 14px;
+    font-weight: 500;
+    color: #ffffff;
+    margin-bottom: 2px;
+}
+
+.user-status {
+    font-size: 12px;
+    color: #4CAF50;
+}
+
+.footer-actions {
+    display: flex;
+    gap: 8px;
+}
+
+.btn-settings,
+.btn-help {
+    background: none;
+    border: none;
+    color: #cccccc;
+    padding: 8px;
+    border-radius: 6px;
+    cursor: pointer;
+    transition: all 0.2s ease;
+    font-size: 14px;
+    width: 32px;
+    height: 32px;
+    display: flex;
+    align-items: center;
+    justify-content: center;
+}
+
+.btn-settings:hover,
+.btn-help:hover {
+    background: #e9ecef;
+    color: #ffffff;
+}
+
+.chat-item {
+    padding: 12px 16px;
+    border-bottom: 1px solid #0b0b0b;
+    cursor: pointer;
+    transition: background-color 0.2s ease;
+    position: relative;
+    display: flex;
+    flex-direction: column;
+    gap: 4px;
+    color: white;
+}
+
+    .chat-item:hover {
+        background: #f8f9fa;
+    }
+
+        .chat-item:hover .chat-actions {
+            opacity: 1;
+        }
+
+    .chat-item.active {
+        background: #e3f2fd;
+        border-left: 3px solid #2196f3;
+    }
+
+.chat-actions {
+    position: absolute;
+    top: 8px;
+    right: 8px;
+    opacity: 0;
+    transition: opacity 0.2s ease;
+}
+
+.btn-delete {
+    background: none;
+    border: none;
+    color: #F44336;
+    padding: 4px;
+    border-radius: 4px;
+    cursor: pointer;
+    font-size: 12px;
+    transition: background-color 0.2s ease;
+}
+
+    .btn-delete:hover {
+        background: rgba(220, 53, 69, 0.1);
+    }
+
+.chat-title {
+    font-weight: 500;
+    font-size: 14px;
+    margin-bottom: 4px;
+    white-space: nowrap;
+    overflow: hidden;
+    text-overflow: ellipsis;
+    color: white;
+}
+
+.chat-time {
+    font-size: 12px;
+    opacity: 0.7;
+}
+
+.empty-history {
+    text-align: center;
+    padding: 40px 20px;
+    color: #cccccc;
+}
+
+    .empty-history i {
+        font-size: 2rem;
+        margin-bottom: 10px;
+        display: block;
+    }
+
+/* 对话内容面板 */
+.chat-content-panel {
+    background: white;
+    display: flex;
+    flex-direction: column;
+    overflow: hidden;
+    border-right: 1px solid #e9ecef;
+    height: 100vh;
+    max-height: 100vh;
+}
+
+.chat-controls {
+    display: flex;
+    gap: 8px;
+}
+
+.btn-clear,
+.btn-settings,
+.btn-toggle-preview {
+    background: none;
+    border: none;
+    color: #cccccc;
+    padding: 8px;
+    border-radius: 6px;
+    cursor: pointer;
+    transition: all 0.2s ease;
+    font-size: 14px;
+}
+
+.btn-clear:hover,
+.btn-settings:hover,
+.btn-toggle-preview:hover {
+    background: #f8f9fa;
+    color: #ffffff;
+}
+
+.btn-toggle-preview.active {
+    background: #e3f2fd;
+    color: #00d4ff;
+}
+
+.loading-spinner {
+    text-align: center;
+    padding: 40px;
+    color: #cccccc;
+}
+
+.loading-spinner i {
+    font-size: 2rem;
+    margin-bottom: 10px;
+    display: block;
+    color: #00d4ff;
+}
+
+.panel-controls {
+    display: flex;
+    gap: 8px;
+}
+
+.btn-dock,
+.btn-collapse {
+    background: none;
+    border: 1px solid #ddd;
+    border-radius: 6px;
+    padding: 8px 12px;
+    cursor: pointer;
+    color: #cccccc;
+    transition: all 0.2s;
+}
+
+.btn-dock:hover,
+.btn-collapse:hover {
+    background-color: #1e1e1e;
+    border-color: #adb5bd;
+}
+
+
+
+/* 响应式设计 */
+@media (max-width: 1200px) {
+    .layout-container {
+        grid-template-columns: 250px 1fr;
+    }
+
+    .content-area {
+        grid-template-columns: 1fr 300px;
+    }
+}
+
+@media (max-width: 768px) {
+    .layout-container {
+        grid-template-columns: 1fr;
+        grid-template-rows: auto 1fr;
+    }
+
+    .chat-history-panel {
+        border-right: none;
+        border-bottom: 1px solid #0b0b0b;
+        max-height: 200px;
+        min-width: auto;
+    }
+
+
+
+    .chat-actions {
+        opacity: 1;
+    }
+}
+
+#blazor-error-ui {
+    color-scheme: light only;
+    background: lightyellow;
+    bottom: 0;
+    box-shadow: 0 -1px 2px rgba(0, 0, 0, 0.2);
+    box-sizing: border-box;
+    display: none;
+    left: 0;
+    padding: 0.6rem 1.25rem 0.7rem 1.25rem;
+    position: fixed;
+    width: 100%;
+    z-index: 1000;
+}
+
+#blazor-error-ui .dismiss {
+    cursor: pointer;
+    position: absolute;
+    right: 0.75rem;
+    top: 0.5rem;
 }