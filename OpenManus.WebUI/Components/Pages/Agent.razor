@page "/"
@page "/agent"
@page "/agent/{SessionId}"
@using OpenManus.WebUI.Models
@using OpenManus.WebUI.Services
@using System.Runtime.InteropServices

@inject AgentService AgentService
@inject IChatHistoryService ChatHistoryService
@inject IJSRuntime JSRuntime
@inject NavigationManager Navigation
@rendermode InteractiveServer

<PageTitle>OpenManus Agent</PageTitle>
<div class="agent-content" style="display:flex;flex-direction:column;height:calc(100vh - 56px);position:relative;align-items:center;">
	<!-- 主内容区域 -->
	<div class="main-chat-area" style="@(isFilePreviewModalVisible ? "margin-right:calc(100vw - 1230px);" : "")">
		<!-- 消息显示区域 -->
		<div class="messages-container" style="overflow-y:auto;flex-shrink:0;">
			@if (agentMemory == null || !agentMemory.Messages.Any())
			{
				<div class="welcome-message">
					<div class="welcome-content">
						<i class="fas fa-robot fa-3x text-primary mb-1"></i>
						<h5>欢迎使用 OpenManus AI Agent</h5>
						<p>我是一个多功能AI助手，可以帮助您：</p>
						<ul class="feature-list">
							<li><i class="fas fa-file"></i> 文件操作和管理</li>
							<li><i class="fab fa-python"></i> Python代码执行</li>
							<li><i class="fas fa-search"></i> 信息搜索</li>
							<li><i class="fas fa-tasks"></i> 复杂任务规划和执行</li>
						</ul>
						<p>请输入您的任务或问题，我将为您提供帮助。</p>
					</div>
				</div>
			}
			else
			{
				@* 
					AI代理主页面组件 - 应用程序的核心交互界面
					提供与AI代理的对话功能、文件预览、任务执行状态显示
					支持多会话管理、实时消息流、工具调用结果展示和文件操作
				*@
				<!-- 内容流式输出展示区，实时滚动定位到底部 -->
<<<<<<< HEAD
				<div class="agent-messages-bottom ">
					<div class="agent-messages" id="agentMessages">
						@foreach (var message in agentMemory.Messages.Where(m => m.Role != "system"))
						{
							<div class="message @GetMessageClass(message.Role)">
								<div class="message-avatar">
									@if (message.Role == "user")
									{
										<i class="fas fa-user"></i>
									}
									else if (message.Role == "assistant")
=======
				<div class="agent-messages-container">
				<div class="agent-messages" id="agentMessages">
					@foreach (var message in agentMemory.Messages.Where(m => m.Role != "system"))
					{
						<div class="message @GetMessageClass(message.Role)">
							<div class="message-avatar">
								@if (message.Role == "user")
								{
									<i class="fas fa-user"></i>
								}
								else if (message.Role == "assistant")
								{
									<i class="fas fa-robot"></i>
								}
								else if (message.Role == "tool")
								{
									<i class="fas fa-cog"></i>
								}
							</div>
							<div class="message-content">
								<div class="message-text">
									@if (message.Role == "tool")
>>>>>>> de5dbe9f
									{
										<i class="fas fa-robot"></i>
									}
									else if (message.Role == "tool")
									{
										<i class="fas fa-cog"></i>
									}
								</div>
								<div class="message-content">
									<div class="message-text">
										@if (message.Role == "tool")
										{
											<div class="tool-result">
												<strong>工具执行结果:</strong>
												<pre>@message.Content</pre>
											</div>
										}
										else
										{
											@((MarkupString)FormatMessageContent(message.Content))
											@if (message.Role == "assistant" && ContainsFileReference(message.Content))
											{
												<div class="file-actions">
													@foreach (var fileRef in ExtractFileReferences(message.Content))
													{
														<button class="btn btn-sm btn-outline-primary file-preview-btn"
																@onclick="() => ShowFilePreview(fileRef.Name, fileRef.Path)">
															<i class="fas fa-eye"></i> 预览 @fileRef.Name
														</button>
													}
												</div>
											}
										}
									</div>
									<div class="message-time">@message.Timestamp.ToString("HH:mm:ss")</div>
								</div>
							</div>
						}
					</div>
				</div>
				</div>
			}

		</div>

		@* 底部输入区域容器 *@
		<div id="bottom-area" style="position: absolute; bottom: 10px;margin-top: 240px; left: 0; right: 0; z-index: 999;">
			@* 任务执行状态组件 *@
			<ExecutionStatusDock ExecutionResult="@currentExecution" Messages="@agentMemory?.Messages" />
			<!-- 输入框区域 -->
			<AgentInputArea CurrentMessage="@currentMessage"
							CurrentMessageChanged="@(value => { currentMessage = value; StateHasChanged(); })"
							IsProcessing="@isProcessing"
							IsFilePreviewVisible="@isFilePreviewModalVisible"
							SelectedFiles="@selectedFiles"
							SelectedModel="@selectedModel"
							SelectedModelChanged="@(value => { selectedModel = value; StateHasChanged(); })"
							OnExecuteTask="@ExecuteTask"
							OnOpenFilePreview="@OpenFilePreviewModal"
							OnFileSelected="@OnFileSelected"
							OnKeyPress="@HandleKeyPress" />
		</div>
	</div>

	<!-- 右侧文件预览面板 -->
	@if (isFilePreviewModalVisible)
	{
		<div class="file-preview-sidebar" style="transform:translateX(@(isFilePreviewModalVisible ? "0" : "100%"));">
			<div class="sidebar-header" style="padding:15px;border-bottom:1px solid #333;display:flex;justify-content:space-between;align-items:center;">
				<h5 class="mb-0 text-light">
					<i class="fas fa-file-alt"></i> 文件预览
				</h5>
				<button type="button" class="btn btn-outline-light btn-sm" @onclick="CloseFilePreviewModal">
					<i class="fas fa-times"></i>
				</button>
			</div>
			<div class="sidebar-body" style="height:calc(100vh - 70px);overflow:hidden;">
				<div class="file-preview-content" style="height:100%;display:flex;flex-direction:column;">
					@if (currentPreviewFile != null)
					{
						<div class="file-info" style="padding:15px;border-bottom:1px solid #333;flex-shrink:0;">
							<h6 class="text-light"><i class="fas fa-file-alt"></i> @currentPreviewFile.Name</h6>
							<p class="file-path text-muted mb-0 small">@currentPreviewFile.Path</p>
						</div>
						<div class="file-content" style="flex:1;overflow:auto;padding:15px;">
							@if (isLoadingFile)
							{
								<div class="loading-spinner text-center">
									<i class="fas fa-spinner fa-spin fa-2x text-light"></i>
									<p class="mt-2 text-light">正在加载文件内容...</p>
								</div>
							}
							else
							{
								<pre style="background:#252526;color:#ffffff;padding:15px;border-radius:5px;margin:0;white-space:pre-wrap;word-wrap:break-word;font-size:12px;line-height:1.4;"><code>@currentPreviewFile.Content</code></pre>
							}
						</div>
					}
					else
					{
						<div class="no-file-selected text-center" style="padding:50px;">
							<i class="fas fa-file-alt fa-3x text-muted mb-3"></i>
							<p class="text-muted">选择一个文件进行预览</p>
						</div>
					}
				</div>
			</div>
		</div>
	}
</div>

<style>
	.main-chat-area {
		flex: 1;
		display: flex;
		flex-direction: column;
		position: relative;
		transition: margin-right 0.3s ease;
		width: 100%;
		max-width: 900px;
	}

	.file-preview-sidebar {
		position: fixed;
		top: 0;
		right: 0;
		width: calc(100vw - var(--main-chat-area-width,1230px));
		height: calc(100vh - 95px);
		background: #252526;
		border-left: 1px solid #333;
		z-index: 1001;
		transition: transform 0.3s ease;
		padding: 20px 20px 0px 0px;
		margin: 64px 10px 10px 0px;
		border-radius: 5px;
	}
</style>

<script>
	// 封装函数：更新 CSS 变量 --bottom-area-height
	function updateBottomAreaHeight() {
		const bottomArea = document.getElementById('bottom-area');
		if (bottomArea) {
			const height = bottomArea.offsetHeight + 60;
			document.documentElement.style.setProperty('--bottom-area-height', height + 'px');
		}
	}

	// 调整 main 内容高度：根据 bottom-area 高度
	function adjustMainHeight() {
		const main = document.getElementById('main');
		const bottomHeight = getComputedStyle(document.documentElement)
			.getPropertyValue('--bottom-area-height')
			.trim()
			.replace('px', '') || '0';
		const topHeight = 56; // 顶部导航高度，可根据实际情况设置
		const calcHeight = `calc(100vh - ${topHeight}px - ${bottomHeight}px)`;
		if (main) {
			main.style.height = calcHeight;
		}
	}

	// 初始化 & 监听
	function initDynamicLayout() {
		const bottomArea = document.getElementById('bottom-area');

		// 初始设置
		updateBottomAreaHeight();
		adjustMainHeight();

		// ResizeObserver 监听 bottom 区域高度变化
		if (bottomArea && window.ResizeObserver) {
			const resizeObserver = new ResizeObserver(() => {
				updateBottomAreaHeight();
				adjustMainHeight();
			});
			resizeObserver.observe(bottomArea);
		}

		// 备用方案：每 500ms 检查一次
		setInterval(() => {
			updateBottomAreaHeight();
			adjustMainHeight();
		}, 500);

		// 窗口尺寸变化时也更新
		window.addEventListener('resize', () => {
			updateBottomAreaHeight();
			adjustMainHeight();
		});
	}

	// 页面加载完成后启动
	window.addEventListener('load', initDynamicLayout);
</script>

@code {
	/// <summary>
	/// 会话ID参数
	/// </summary>
	[Parameter] public string? SessionId { get; set; }

	/// <summary>
	/// 可用的代理工具列表
	/// </summary>
	private List<OpenManus.WebUI.Services.Tools.IAgentTool> availableTools = new();

	/// <summary>
	/// 代理记忆对象
	/// </summary>
	private AgentMemory? agentMemory;

	/// <summary>
	/// 当前输入的消息
	/// </summary>
	private string currentMessage = string.Empty;

	/// <summary>
	/// 当前选择的模型
	/// </summary>
	private string selectedModel = string.Empty;

	/// <summary>
	/// 是否正在处理任务
	/// </summary>
	private bool isProcessing = false;

	/// <summary>
	/// 当前任务执行状态
	/// </summary>
	private AgentExecutionResult? currentExecution = null;

	/// <summary>
	/// 当前会话ID
	/// </summary>
	private string currentSessionId = "agent-session";

	/// <summary>
	/// 会话记忆字典，存储多个会话的记忆
	/// </summary>
	private Dictionary<string, AgentMemory> sessionMemories = new();

	/// <summary>
	/// 文件预览模态框是否可见
	/// </summary>
	private bool isFilePreviewModalVisible = false;

	/// <summary>
	/// 是否正在加载文件
	/// </summary>
	private bool isLoadingFile = false;

	/// <summary>
	/// 当前预览的文件信息
	/// </summary>
	private FilePreviewInfo? currentPreviewFile;



	/// <summary>
	/// 文件预览信息类
	/// </summary>
	public class FilePreviewInfo
	{
		/// <summary>
		/// 文件名
		/// </summary>
		public string Name { get; set; } = string.Empty;

		/// <summary>
		/// 文件路径
		/// </summary>
		public string Path { get; set; } = string.Empty;

		/// <summary>
		/// 文件内容
		/// </summary>
		public string Content { get; set; } = string.Empty;
	}

	/// <summary>
	/// 组件初始化时的异步方法
	/// </summary>
	/// <returns>异步任务</returns>
	protected override async Task OnInitializedAsync()
	{
		availableTools = AgentService.GetAvailableTools();

		// 设置当前会话ID
		if (string.IsNullOrEmpty(SessionId))
		{
			currentSessionId = Guid.NewGuid().ToString();
		}
		else
		{
			currentSessionId = SessionId;
		}

		// 加载会话记忆
		await LoadSessionMemoryAsync();

		// 强制触发UI更新以显示加载的数据
		await InvokeAsync(StateHasChanged);
	}

	/// <summary>
	/// 组件渲染后调用的方法
	/// </summary>
	/// <param name="firstRender">是否为首次渲染</param>
	/// <returns>异步任务</returns>
	protected override async Task OnAfterRenderAsync(bool firstRender)
	{
		if (firstRender)
		{
			// 初始化底部区域高度计算
			await JSRuntime.InvokeVoidAsync("updateBottomAreaHeight");
		}

		// 每次渲染后自动滚动到底部（仅有消息时）
		if (agentMemory != null && agentMemory.Messages.Any())
		{
			await JSRuntime.InvokeVoidAsync("scrollToBottom", "agentMessages");
		}
		await base.OnAfterRenderAsync(firstRender);
	}
	/// <summary>
	/// 当组件参数设置时调用的方法
	/// </summary>
	/// <returns>任务</returns>
	protected override async Task OnParametersSetAsync()
	{
		try
		{
			Console.WriteLine($"=== OnParametersSetAsync 被调用 ===\nSessionId: '{SessionId}'\ncurrentSessionId: '{currentSessionId}'\n时间: {DateTime.Now}");

			// 如果SessionId为空，使用默认值
			var targetSessionId = string.IsNullOrEmpty(SessionId) ? "default-session" : SessionId;

			Console.WriteLine($"目标会话ID: '{targetSessionId}'");

			// 检查是否需要切换会话
			if (targetSessionId != currentSessionId)
			{
				Console.WriteLine($"会话ID发生变化，从 '{currentSessionId}' 切换到 '{targetSessionId}'");

				var previousSessionId = currentSessionId;
				currentSessionId = targetSessionId;

				Console.WriteLine("开始加载新会话数据...");
				await LoadSessionMemoryAsync();

				Console.WriteLine($"会话数据加载完成，消息数量: {agentMemory?.Messages?.Count ?? 0}");

				// 强制触发UI重新渲染以显示新会话的历史数据
				await InvokeAsync(StateHasChanged);

				Console.WriteLine("UI状态已更新");
			}
			else
			{
				Console.WriteLine("会话ID未变化，跳过加载");
			}
		}
		catch (Exception ex)
		{
			Console.WriteLine($"OnParametersSetAsync 错误: {ex.Message}\n{ex.StackTrace}");
		}
	}


	/// <summary>
	/// 执行用户任务的异步方法
	/// </summary>
	/// <returns>异步任务</returns>
	private async Task ExecuteTask()
	{
		if (string.IsNullOrWhiteSpace(currentMessage) || isProcessing)
			return;
		var tempAgentMemory = new AgentMemory();
		isProcessing = true;
		var userMessage = currentMessage.Trim();
		currentMessage = string.Empty;
		await InvokeAsync(StateHasChanged);

		try
		{
			// 创建执行状态
			currentExecution = new AgentExecutionResult
				{
					SessionId = currentSessionId,
					Steps = new List<string> { "正在处理用户请求..." },
					IsCompleted = false
				};
			await InvokeAsync(StateHasChanged);
			// 更新底部区域高度
			await JSRuntime.InvokeVoidAsync("updateBottomAreaHeight");

			// 获取当前会话的内存（如果当前内存为空或消息数量为0才重新加载）
			if (tempAgentMemory == null || tempAgentMemory.Messages.Count == 0)
			{
				tempAgentMemory = await ChatHistoryService.GetSessionMemoryAsync(currentSessionId);
				if (tempAgentMemory == null)
				{
					tempAgentMemory = new AgentMemory();
				}
				sessionMemories[currentSessionId] = tempAgentMemory;
			}

			// 添加用户消息并实时保存
			var userMsg = new AgentMessage
				{
					OrderBy = tempAgentMemory.Messages.Count + 1,
					Role = "user",
					Content = userMessage,
					Timestamp = DateTime.UtcNow
				};
			// 只保存到持久化存储，内存会在下次加载时同步，并返回
			tempAgentMemory = await ChatHistoryService.AddMessageAsync(currentSessionId, userMsg);
			currentExecution.Steps.Add("用户消息已添加到会话记忆并保存");
			await InvokeAsync(StateHasChanged);

			// 强制UI更新
			await InvokeAsync(StateHasChanged);

			// 滚动到底部
			await Task.Delay(100); // 等待DOM更新
			await JSRuntime.InvokeVoidAsync("smoothScrollToBottom", "agentMessages");

			// 更新执行状态
			currentExecution.Steps.Add("正在连接AI服务...");
			await InvokeAsync(StateHasChanged);

			// 添加一个空的助手消息用于流式显示
			var assistantMessage = new AgentMessage
				{
					OrderBy = tempAgentMemory.Messages.Count + 1,
					Role = "assistant",
					Content = "",
					Timestamp = DateTime.UtcNow
				};
			// 先添加到内存用于流式显示

			// 强制UI更新以显示空的助手消息
			await InvokeAsync(StateHasChanged);
			await Task.Delay(100);
			await JSRuntime.InvokeVoidAsync("smoothScrollToBottom", "agentMessages");

			currentExecution.Steps.Add("开始接收AI响应...");
			await InvokeAsync(StateHasChanged);

			// 使用流式API获取响应，传递用户选择的模型
			var (response, usage) = await AgentService.StreamAIResponseAsync(
				tempAgentMemory,
				async (deltaContent) =>
				{
					// 实时更新助手消息内容
					assistantMessage.Content += deltaContent;
					Console.WriteLine($"助手消息内容已更新: {assistantMessage.Content}");
					await InvokeAsync(StateHasChanged);
					await Task.Delay(50); // 稍微延迟以获得更好的视觉效果
					await JSRuntime.InvokeVoidAsync("smoothScrollToBottom", "agentMessages");
				},
				CancellationToken.None,
				!string.IsNullOrEmpty(selectedModel) ? selectedModel : null
			);
			tempAgentMemory.Messages.Add(assistantMessage);

			// 更新最终的消息内容
			assistantMessage.Content = response.Content;
			tempAgentMemory = await ChatHistoryService.AddMessageAsync(currentSessionId, assistantMessage);

			// 如果有使用情况统计，可以保存到消息的元数据中
			if (usage != null)
			{
				assistantMessage.Metadata = new Dictionary<string, object>
					{
						["usage"] = usage
					};
			}

			// 保存助手消息到聊天历史服务（只保存一次）

			// 更新执行状态为完成
			currentExecution.Steps.Add("AI响应接收完成并保存");
			currentExecution.IsCompleted = true;
			currentExecution.FinalResult = $"成功生成回复，共 {response.Content.Length} 个字符";
			if (usage != null)
			{
				currentExecution.Usage = usage;
			}

			// 强制UI更新
			await InvokeAsync(StateHasChanged);

			// 更新底部区域高度
			await JSRuntime.InvokeVoidAsync("updateBottomAreaHeight");

			// 滚动到底部
			await Task.Delay(100);
			await JSRuntime.InvokeVoidAsync("smoothScrollToBottom", "agentMessages");
		}
		catch (Exception ex)
		{
			// 添加错误消息到内存和持久化存储
			var errorMessage = new AgentMessage
				{
					OrderBy = tempAgentMemory.Messages.Count + 1,
					Role = "assistant",
					Content = $"执行任务时发生错误: {ex.Message}",
					Timestamp = DateTime.UtcNow
				};

			if (tempAgentMemory != null)
			{
				// 只保存到持久化存储，同时添加到当前内存
				tempAgentMemory = await ChatHistoryService.AddMessageAsync(currentSessionId, errorMessage);
			}

			// 更新执行状态为错误
			if (currentExecution != null)
			{
				currentExecution.Steps.Add("执行过程中发生错误并已保存");
				currentExecution.IsCompleted = true;
				currentExecution.Error = ex.Message;
			}

			await InvokeAsync(StateHasChanged);
			await Task.Delay(100);
			await JSRuntime.InvokeVoidAsync("smoothScrollToBottom", "agentMessages");
		}
		finally
		{
			isProcessing = false;

			// 确保执行状态最终被标记为完成
			if (currentExecution != null && !currentExecution.IsCompleted)
			{
				currentExecution.IsCompleted = true;
				currentExecution.Steps.Add("任务执行结束");
			}

			await InvokeAsync(StateHasChanged);
			agentMemory = tempAgentMemory;
		}
	}



	/// <summary>
	/// 处理键盘按键事件
	/// </summary>
	/// <param name="e">键盘事件参数</param>
	/// <returns>异步任务</returns>
	private async Task HandleKeyPress(KeyboardEventArgs e)
	{
		// 按键处理现在主要在AgentInputArea组件中进行
		// 这里保留方法以供组件回调使用
		await Task.CompletedTask;
	}

	/// <summary>
	/// 清空当前会话的异步方法
	/// </summary>
	/// <returns>异步任务</returns>
	private async Task ClearSession()
	{
		// 清空聊天历史服务中的会话数据
		await ChatHistoryService.ClearSessionAsync(currentSessionId);

		// 清空AgentService中的会话
		AgentService.ClearSession(currentSessionId);
		agentMemory = AgentService.GetSession(currentSessionId);

		// 清空当前会话的记忆
		if (agentMemory != null)
		{
			sessionMemories[currentSessionId] = agentMemory;
		}
		else
		{
			sessionMemories.Remove(currentSessionId);
		}

		StateHasChanged();
	}

	/// <summary>
	/// 根据消息角色获取对应的CSS类名
	/// </summary>
	/// <param name="role">消息角色</param>
	/// <returns>CSS类名</returns>
	private string GetMessageClass(string role)
	{
		return role switch
		{
			"user" => "user-message",
			"assistant" => "ai-message",
			"tool" => "tool-message",
			_ => "system-message"
		};
	}

	/// <summary>
	/// 格式化消息内容
	/// </summary>
	/// <param name="content">原始消息内容</param>
	/// <returns>格式化后的HTML内容</returns>
	private string FormatMessageContent(string content)
	{
		// 简单的格式化 - 将换行符转换为HTML
		return content.Replace("\n", "<br/>");
	}

	/// <summary>
	/// 滚动到消息底部的异步方法
	/// </summary>
	/// <returns>异步任务</returns>
	private async Task ScrollToBottom()
	{
		await Task.Delay(100);
		await JSRuntime.InvokeVoidAsync("smoothScrollToBottom", "agent-messages");
	}

	/// <summary>
	/// 加载当前会话的记忆
	/// </summary>
	private async Task LoadSessionMemoryAsync()
	{
		try
		{
			// 从聊天历史服务加载当前会话的记忆
			if (sessionMemories.ContainsKey(currentSessionId))
			{
				agentMemory = sessionMemories[currentSessionId];
			}
			else
			{
				// 从聊天历史服务获取会话记忆
				agentMemory = await ChatHistoryService.GetSessionMemoryAsync(currentSessionId);
				if (agentMemory == null)
				{
					// 如果聊天历史服务中没有，则从AgentService获取
					agentMemory = AgentService.GetSession(currentSessionId);
				}

				// 确保agentMemory不为null
				if (agentMemory == null)
				{
					agentMemory = new AgentMemory();
				}

				sessionMemories[currentSessionId] = agentMemory;
			}

			// 记录加载的消息数量用于调试
			Console.WriteLine($"LoadSessionMemoryAsync: 会话 {currentSessionId} 加载了 {agentMemory?.Messages?.Count ?? 0} 条消息");
		}
		catch (Exception ex)
		{
			Console.WriteLine($"LoadSessionMemoryAsync 错误: {ex.Message}");
			// 创建新的会话内存作为后备
			agentMemory = new AgentMemory();
			sessionMemories[currentSessionId] = agentMemory;
		}
	}



	/// <summary>
	/// 保存当前会话的记忆
	/// </summary>
	private void SaveSessionMemory()
	{
		// 保存当前会话的记忆
		if (agentMemory != null)
		{
			sessionMemories[currentSessionId] = agentMemory;
		}
	}


	/// <summary>
	/// 显示文件预览
	/// </summary>
	/// <param name="fileName">文件名</param>
	/// <param name="filePath">文件路径</param>
	/// <returns>异步任务</returns>
	private async Task ShowFilePreview(string fileName, string filePath)
	{
		await LoadFilePreview(filePath);
		OpenFilePreviewModal();
	}

	/// <summary>
	/// 加载文件内容
	/// </summary>
	/// <param name="filePath">文件路径</param>
	/// <returns>文件内容字符串</returns>
	private async Task<string> LoadFileContent(string filePath)
	{
		// 这里应该实现实际的文件读取逻辑
		// 目前返回示例内容
		await Task.Delay(100); // 模拟异步操作

		return $"// 文件内容示例\n// 文件路径: {filePath}\n// 加载时间: {DateTime.Now}\n\n// 这里是文件的实际内容\nconsole.log('Hello from {System.IO.Path.GetFileName(filePath)}');";
	}

	/// <summary>
	/// 关闭文件预览
	/// </summary>
	/// <returns>异步任务</returns>
	private async Task CloseFilePreview()
	{
		// 通过JavaScript关闭MainLayout的文件预览面板
		await JSRuntime.InvokeVoidAsync("closeFilePreview");
	}

	/// <summary>
	/// 检测内容中是否包含文件引用
	/// </summary>
	/// <param name="content">要检测的内容</param>
	/// <returns>是否包含文件引用</returns>
	private bool ContainsFileReference(string content)
	{
		// 简单的文件引用检测，可以根据实际需求调整
		return content.Contains("创建文件") || content.Contains("生成文件") ||
						content.Contains(".cs") || content.Contains(".js") ||
						content.Contains(".html") || content.Contains(".css") ||
						content.Contains(".txt") || content.Contains(".json");
	}

	/// <summary>
	/// 从内容中提取文件引用
	/// </summary>
	/// <param name="content">要分析的内容</param>
	/// <returns>文件引用列表</returns>
	private List<(string Name, string Path)> ExtractFileReferences(string content)
	{
		var fileRefs = new List<(string Name, string Path)>();

		// 使用正则表达式提取文件引用
		var filePattern = @"([\w\-\.]+\.(cs|js|html|css|txt|json|md|xml|yml|yaml))";
		var matches = System.Text.RegularExpressions.Regex.Matches(content, filePattern, System.Text.RegularExpressions.RegexOptions.IgnoreCase);

		foreach (System.Text.RegularExpressions.Match match in matches)
		{
			var fileName = match.Value;
			var filePath = $"/temp/{fileName}"; // 假设的文件路径，实际应该从上下文获取

			if (!fileRefs.Any(f => f.Name == fileName))
			{
				fileRefs.Add((fileName, filePath));
			}
		}

		return fileRefs;
	}


	/// <summary>
	/// 已选择的文件列表
	/// </summary>
	private List<IBrowserFile> selectedFiles = new();

	/// <summary>
	/// 文件选择事件处理方法
	/// </summary>
	/// <param name="e">文件选择事件参数</param>
	private void OnFileSelected(InputFileChangeEventArgs e)
	{
		selectedFiles = e.GetMultipleFiles().ToList();
	}

	/// <summary>
	/// 打开文件预览模态框
	/// </summary>
	private void OpenFilePreviewModal()
	{
		isFilePreviewModalVisible = true;
		StateHasChanged();
	}

	/// <summary>
	/// 关闭文件预览模态框
	/// </summary>
	private void CloseFilePreviewModal()
	{
		isFilePreviewModalVisible = false;
		StateHasChanged();
	}

	/// <summary>
	/// 加载文件预览内容
	/// </summary>
	/// <param name="filePath">文件路径</param>
	/// <returns>异步任务</returns>
	private async Task LoadFilePreview(string filePath)
	{
		isLoadingFile = true;
		StateHasChanged();

		try
		{
			if (File.Exists(filePath))
			{
				var content = await File.ReadAllTextAsync(filePath);
				currentPreviewFile = new FilePreviewInfo
					{
						Name = Path.GetFileName(filePath),
						Path = filePath,
						Content = content
					};
			}
		}
		catch (Exception ex)
		{
			currentPreviewFile = new FilePreviewInfo
				{
					Name = Path.GetFileName(filePath),
					Path = filePath,
					Content = $"无法加载文件内容: {ex.Message}"
				};
		}
		finally
		{
			isLoadingFile = false;
			StateHasChanged();
		}
	}
}<|MERGE_RESOLUTION|>--- conflicted
+++ resolved
@@ -42,19 +42,6 @@
 					支持多会话管理、实时消息流、工具调用结果展示和文件操作
 				*@
 				<!-- 内容流式输出展示区，实时滚动定位到底部 -->
-<<<<<<< HEAD
-				<div class="agent-messages-bottom ">
-					<div class="agent-messages" id="agentMessages">
-						@foreach (var message in agentMemory.Messages.Where(m => m.Role != "system"))
-						{
-							<div class="message @GetMessageClass(message.Role)">
-								<div class="message-avatar">
-									@if (message.Role == "user")
-									{
-										<i class="fas fa-user"></i>
-									}
-									else if (message.Role == "assistant")
-=======
 				<div class="agent-messages-container">
 				<div class="agent-messages" id="agentMessages">
 					@foreach (var message in agentMemory.Messages.Where(m => m.Role != "system"))
@@ -77,46 +64,33 @@
 							<div class="message-content">
 								<div class="message-text">
 									@if (message.Role == "tool")
->>>>>>> de5dbe9f
 									{
-										<i class="fas fa-robot"></i>
+										<div class="tool-result">
+											<strong>工具执行结果:</strong>
+											<pre>@message.Content</pre>
+										</div>
 									}
-									else if (message.Role == "tool")
+									else
 									{
-										<i class="fas fa-cog"></i>
+										@((MarkupString)FormatMessageContent(message.Content))
+										@if (message.Role == "assistant" && ContainsFileReference(message.Content))
+										{
+											<div class="file-actions">
+												@foreach (var fileRef in ExtractFileReferences(message.Content))
+												{
+													<button class="btn btn-sm btn-outline-primary file-preview-btn"
+															@onclick="() => ShowFilePreview(fileRef.Name, fileRef.Path)">
+														<i class="fas fa-eye"></i> 预览 @fileRef.Name
+													</button>
+												}
+											</div>
+										}
 									}
 								</div>
-								<div class="message-content">
-									<div class="message-text">
-										@if (message.Role == "tool")
-										{
-											<div class="tool-result">
-												<strong>工具执行结果:</strong>
-												<pre>@message.Content</pre>
-											</div>
-										}
-										else
-										{
-											@((MarkupString)FormatMessageContent(message.Content))
-											@if (message.Role == "assistant" && ContainsFileReference(message.Content))
-											{
-												<div class="file-actions">
-													@foreach (var fileRef in ExtractFileReferences(message.Content))
-													{
-														<button class="btn btn-sm btn-outline-primary file-preview-btn"
-																@onclick="() => ShowFilePreview(fileRef.Name, fileRef.Path)">
-															<i class="fas fa-eye"></i> 预览 @fileRef.Name
-														</button>
-													}
-												</div>
-											}
-										}
-									</div>
-									<div class="message-time">@message.Timestamp.ToString("HH:mm:ss")</div>
-								</div>
+								<div class="message-time">@message.Timestamp.ToString("HH:mm:ss")</div>
 							</div>
-						}
-					</div>
+						</div>
+					}
 				</div>
 				</div>
 			}
