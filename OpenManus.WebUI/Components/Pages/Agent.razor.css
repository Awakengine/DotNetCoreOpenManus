/* 文件预览按钮样式 */
.file-preview-button-container {
    display: flex;
    justify-content: flex-start;
    margin-bottom: 10px;
}

.btn-file-preview {
    background: #2196f3;
    color: white;
    border: none;
    border-radius: 6px;
    padding: 8px 16px;
    cursor: pointer;
    font-size: 14px;
    transition: background-color 0.2s;
}

.btn-file-preview:hover {
    background: #1976d2;
}

/* 文件预览模态框样式 */
.file-preview-modal {
    position: fixed;
    top: 0;
    left: 0;
    width: 100%;
    height: 100%;
    background: rgba(0, 0, 0, 0.5);
    display: flex;
    justify-content: flex-end;
    align-items: stretch;
    z-index: 1000;
}

.file-preview-modal-content {
    background: white;
    width: 500px;
    height: 100%;
    display: flex;
    flex-direction: column;
    box-shadow: -2px 0 10px rgba(0, 0, 0, 0.1);
}

.file-preview-modal-header {
    padding: 20px;
    border-bottom: 1px solid #dee2e6;
    display: flex;
    justify-content: space-between;
    align-items: center;
    background: #f8f9fa;
}

.file-preview-modal-header h5 {
    margin: 0;
    color: #495057;
    font-size: 18px;
    font-weight: 600;
}

.btn-close-modal {
    background: none;
    border: none;
    font-size: 24px;
    cursor: pointer;
    color: #6c757d;
    padding: 0;
    width: 30px;
    height: 30px;
    display: flex;
    align-items: center;
    justify-content: center;
    border-radius: 4px;
    transition: background-color 0.2s;
}

.btn-close-modal:hover {
    background: #e9ecef;
    color: #495057;
}

.file-preview-modal-body {
    flex: 1;
    overflow: hidden;
    display: flex;
    flex-direction: column;
}

.file-info {
    padding: 20px;
    border-bottom: 1px solid #e9ecef;
    background: #f8f9fa;
}

.file-info h6 {
    margin: 0 0 8px 0;
    color: #ffffff;
    font-size: 16px;
    font-weight: 600;
}

.file-path {
    margin: 0;
    color: #cccccc;
    font-size: 12px;
    font-family: 'Courier New', monospace;
    word-break: break-all;
}

.file-content {
    flex: 1;
    overflow: auto;
    padding: 20px;
}

.file-content pre {
    margin: 0;
    background: #f8f9fa;
    border: 1px solid #e9ecef;
    border-radius: 6px;
    padding: 20px;
    font-size: 13px;
    line-height: 1.5;
    overflow: auto;
}

.file-content code {
    background: none;
    padding: 0;
    color: #ffffff;
    font-family: 'Courier New', monospace;
}

.loading-spinner {
    text-align: center;
    padding: 60px 20px;
    color: #cccccc;
}

.loading-spinner i {
    font-size: 2rem;
    margin-bottom: 15px;
    display: block;
    color: #00d4ff;
}

.no-file-selected {
    text-align: center;
    padding: 80px 40px;
    color: #cccccc;
}

.no-file-selected i {
    font-size: 4rem;
    margin-bottom: 20px;
    display: block;
    opacity: 0.3;
}

.no-file-selected p {
    margin: 0;
    font-size: 16px;
}

/* 现代化Agent页面样式 */

/* 全局样式重置 */
* {
    box-sizing: border-box;
}


/* 功能按钮区域 */
.function-buttons {
    padding: 20px;
    border-bottom: 1px solid rgba(0, 0, 0, 0.1);
    background: rgba(255, 255, 255, 0.1);
}

.new-chat-btn {
    width: 100%;
    margin-bottom: 10px;
    background: linear-gradient(45deg, #4CAF50, #45a049);
    border: none;
    border-radius: 12px;
    padding: 12px 20px;
    font-weight: 600;
    transition: all 0.3s ease;
    box-shadow: 0 4px 15px rgba(76, 175, 80, 0.3);
}

.new-chat-btn:hover {
    transform: translateY(-2px);
    box-shadow: 0 8px 25px rgba(76, 175, 80, 0.4);
    background: linear-gradient(45deg, #45a049, #4CAF50);
}

.chat-session-item {
    position: relative;
}

    .chat-session-item:hover {
        background: #3a3a3a !important;
        border-color: #555 !important;
    }

        .chat-session-item:hover .session-delete-btn {
            opacity: 1 !important;
        }

    .chat-session-item.active:hover {
        background: #3d6bb3 !important;
        border-color: #5aa3f0 !important;
    }

.session-delete-btn:hover {
    background-color: #F44336 !important;
    color: white !important;
}

.chat-history-sidebar {
    min-width: 300px;
    max-width: 300px;
}

@@media (max-width: 768px) {
    .chat-history-sidebar {
        min-width: 250px;
        max-width: 250px;
    }
}

/* 对话历史区域 */
.chat-history {
    flex: 1;
    overflow: hidden;
    display: flex;
    flex-direction: column;
}

.chat-list {
    flex: 1;
    overflow-y: auto;
    padding: 0 10px;
}

.chat-item {
    padding: 15px;
    margin: 8px 0;
    border-radius: 12px;
    cursor: pointer;
    transition: all 0.3s ease;
    background: rgba(255, 255, 255, 0.1);
    border: 1px solid transparent;
}

.chat-item:hover {
    background: rgba(255, 255, 255, 0.2);
    transform: translateX(5px);
    box-shadow: 0 4px 15px rgba(0, 0, 0, 0.1);
}

.chat-item.active {
    background: linear-gradient(45deg, #667eea, #764ba2);
    color: white;
    border-color: rgba(255, 255, 255, 0.3);
    box-shadow: 0 8px 25px rgba(102, 126, 234, 0.3);
}

.chat-title {
    font-weight: 600;
    margin-bottom: 5px;
    display: flex;
    align-items: center;
    gap: 8px;
}

.chat-time {
    font-size: 0.85em;
    opacity: 0.7;
}

.empty-history {
    text-align: center;
    padding: 40px 20px;
    color: #cccccc;
}

.empty-history i {
    font-size: 3em;
    margin-bottom: 15px;
    display: block;
}

/* 对话区域 */
.chat-messages {
    flex: 1;
    display: flex;
    flex-direction: column;
    overflow-y: auto;
    padding: 20px 0;
    background: rgba(25, 25, 25, 0.6);
}

/* 工具面板（保留用于兼容性） */
.tools-panel {
    width: 320px;
    background: rgba(30, 30, 30, 0.95);
    backdrop-filter: blur(20px);
    border-right: 1px solid rgba(255, 255, 255, 0.1);
    padding: 24px;
    overflow-y: auto;
    box-shadow: 2px 0 30px rgba(0, 0, 0, 0.3);
    position: relative;
    z-index: 2;
    display: none; /* 隐藏旧的工具面板 */
}

.tools-panel::-webkit-scrollbar {
    width: 6px;
}

.tools-panel::-webkit-scrollbar-track {
    background: rgba(255, 255, 255, 0.1);
    border-radius: 3px;
}

.tools-panel::-webkit-scrollbar-thumb {
    background: rgba(0, 122, 204, 0.6);
    border-radius: 3px;
}

.tools-panel::-webkit-scrollbar-thumb:hover {
    background: rgba(0, 122, 204, 0.8);
}

.section-header {
    margin-bottom: 24px;
    padding-bottom: 16px;
    border-bottom: 2px solid rgba(0, 122, 204, 0.3);
    position: relative;
}

.section-header::after {
    content: '';
    position: absolute;
    bottom: -2px;
    left: 0;
    width: 60px;
    height: 2px;
    background: linear-gradient(90deg, #007acc, #00d4ff);
    border-radius: 1px;
}

.section-header h4 {
    color: #ffffff;
    font-weight: 600;
    margin: 0;
    display: flex;
    align-items: center;
    gap: 12px;
    font-size: 1.2rem;
    text-shadow: 0 2px 4px rgba(0, 0, 0, 0.3);
}

.section-header h4 i {
    color: #00d4ff;
    font-size: 1.3em;
    filter: drop-shadow(0 0 8px rgba(0, 212, 255, 0.5));
}

/* 工具列表 */
.tools-list {
    margin-top: 20px;
}

.tool-item {
    background: linear-gradient(145deg, rgba(45, 45, 48, 0.9), rgba(30, 30, 30, 0.9));
    border: 1px solid rgba(255, 255, 255, 0.1);
    border-radius: 16px;
    padding: 20px;
    margin-bottom: 16px;
    transition: all 0.4s cubic-bezier(0.4, 0, 0.2, 1);
    box-shadow: 0 8px 32px rgba(0, 0, 0, 0.3);
    position: relative;
    overflow: hidden;
    cursor: pointer;
}

.tool-item::before {
    content: '';
    position: absolute;
    top: 0;
    left: -100%;
    width: 100%;
    height: 100%;
    background: linear-gradient(90deg, transparent, rgba(0, 212, 255, 0.1), transparent);
    transition: left 0.6s ease;
}

.tool-item::after {
    content: '';
    position: absolute;
    top: 0;
    left: 0;
    right: 0;
    bottom: 0;
    background: linear-gradient(135deg, rgba(0, 122, 204, 0.05), rgba(118, 75, 162, 0.05));
    opacity: 0;
    transition: opacity 0.3s ease;
}

.tool-item:hover {
    background: linear-gradient(145deg, rgba(62, 62, 66, 0.9), rgba(45, 45, 48, 0.9));
    border-color: rgba(0, 212, 255, 0.6);
    transform: translateY(-4px) scale(1.02);
    box-shadow: 0 16px 48px rgba(0, 122, 204, 0.4), 0 0 0 1px rgba(0, 212, 255, 0.3);
}

.tool-item:hover::before {
    left: 100%;
}

.tool-item:hover::after {
    opacity: 1;
}

.tool-name {
    font-weight: 700;
    color: #ffffff;
    margin-bottom: 10px;
    display: flex;
    align-items: center;
    gap: 12px;
    font-size: 1.1rem;
    text-shadow: 0 2px 4px rgba(0, 0, 0, 0.3);
}

.tool-name i {
    color: #00d4ff;
    font-size: 1.2em;
    filter: drop-shadow(0 0 6px rgba(0, 212, 255, 0.4));
    transition: all 0.3s ease;
}

.tool-item:hover .tool-name i {
    transform: scale(1.1) rotate(5deg);
    filter: drop-shadow(0 0 12px rgba(0, 212, 255, 0.8));
}

.tool-description {
    font-size: 0.95em;
    color: rgba(204, 204, 204, 0.9);
    line-height: 1.6;
    opacity: 0.9;
    transition: opacity 0.3s ease;
}

.tool-item:hover .tool-description {
    opacity: 1;
    color: rgba(255, 255, 255, 0.9);
}

/* 聊天区域（更新后的样式） */
.agent-chat-section {
    flex: 1;
    display: flex;
    flex-direction: column;
    background: rgba(30, 30, 30, 0.95);
    backdrop-filter: blur(20px);
    position: relative;
    z-index: 1;
}

.chat-header {
    background: linear-gradient(135deg, rgba(30, 30, 30, 0.95), rgba(45, 45, 48, 0.95));
    backdrop-filter: blur(20px);
    border-bottom: 1px solid rgba(255, 255, 255, 0.1);
    padding: 20px 24px;
    display: flex;
    justify-content: space-between;
    align-items: center;
    box-shadow: 0 4px 20px rgba(0, 0, 0, 0.3);
}

.chat-header h4 {
    color: #ffffff;
    font-weight: 600;
    margin: 0;
    display: flex;
    align-items: center;
    gap: 12px;
    font-size: 1.3rem;
    text-shadow: 0 2px 4px rgba(0, 0, 0, 0.3);
}

.chat-header h4 i {
    color: #00d4ff;
    font-size: 1.2em;
    filter: drop-shadow(0 0 8px rgba(0, 212, 255, 0.5));
    animation: pulse 2s infinite;
}

@keyframes pulse {
    0%, 100% { opacity: 1; }
    50% { opacity: 0.7; }
}

.chat-controls {
    display: flex;
    gap: 12px;
}

.chat-controls .btn {
    background: linear-gradient(135deg, rgba(220, 53, 69, 0.8), rgba(220, 53, 69, 0.6));
    border: 1px solid rgba(220, 53, 69, 0.4);
    color: white;
    padding: 8px 16px;
    border-radius: 8px;
    transition: all 0.3s ease;
    backdrop-filter: blur(10px);
    font-weight: 500;
}

.chat-controls .btn:hover {
    background: linear-gradient(135deg, rgba(220, 53, 69, 1), rgba(220, 53, 69, 0.8));
    transform: translateY(-2px);
    box-shadow: 0 8px 20px rgba(220, 53, 69, 0.4);
}

/* 欢迎消息 */
.welcome-message {
    display: flex;
    align-items: flex-start;
    justify-content: center;
    height: 100%;
    text-align: center;
    padding: 80px 40px 60px 40px;
    background: linear-gradient(135deg, rgba(37, 37, 38, 0.8), rgba(30, 30, 30, 0.8));
}

.welcome-content {
    max-width: 600px;
    background: rgba(30, 30, 30, 0.6);
    backdrop-filter: blur(20px);
    border-radius: 24px;
    padding: 40px;
    border: 1px solid rgba(255, 255, 255, 0.1);
    box-shadow: 0 20px 60px rgba(0, 0, 0, 0.4);
}

.welcome-content .main-content {
    margin-left: 0 !important;
    padding: 0;
    background: transparent;
}

.welcome-content i {
    color: #00d4ff;
    filter: drop-shadow(0 0 20px rgba(0, 212, 255, 0.6));
    animation: float 3s ease-in-out infinite;
}

@keyframes float {
    0%, 100% { transform: translateY(0px); }
    50% { transform: translateY(-10px); }
}

.welcome-content h5 {
    color: #ffffff;
    font-weight: 700;
    margin: 20px 0;
    font-size: 1.8rem;
    text-shadow: 0 2px 4px rgba(0, 0, 0, 0.3);
}

.welcome-content p {
    color: rgba(204, 204, 204, 0.9);
    font-size: 1.1rem;
    line-height: 1.6;
    margin: 20px 0;
}

.feature-list {
    text-align: left;
    margin: 30px 0;
    padding-left: 0;
    list-style: none;
}

.feature-list li {
    padding: 12px 0;
    display: flex;
    align-items: center;
    gap: 16px;
    color: rgba(255, 255, 255, 0.9);
    font-size: 1.05rem;
    transition: all 0.3s ease;
}

.feature-list li:hover {
    color: #ffffff;
    transform: translateX(8px);
}

.feature-list li i {
    color: #00d4ff;
    font-size: 1.2em;
    width: 24px;
    text-align: center;
    filter: drop-shadow(0 0 6px rgba(0, 212, 255, 0.4));
}

/* Agent 页面现代化样式 */
.agent-content {
    display: flex;
    flex-direction: column;
    align-items: center;
    height: 100vh;
    width: 100%;
    background: rgba(25, 25, 25, 0.8);
}

/* 消息区域样式 */
<<<<<<< HEAD
.agent-messages-bottom {
    padding: 24px;
    overflow-y: auto;
    background: linear-gradient(135deg, rgba(37, 37, 38, 0.8), rgba(30, 30, 30, 0.8));
    padding-bottom: 20px;
    height: calc(100vh - 56px);
    border-radius: 12px;
}

/* 消息区域样式 */
=======
.agent-messages-container {
       height: calc(100vh - 56px);
       background-color: #252526;
}

>>>>>>> de5dbe9f
.agent-messages {
    margin: 0 20px 20px 20px;
    overflow-y: auto;
    background: rgba(59, 59, 59, 0.8);
    padding-bottom: 20px;
    max-height: calc(100vh - 1px);
    height: calc(100vh - 56px - var(--bottom-area-height, 240px));
    border-radius: 12px;
}

.agent-messages::-webkit-scrollbar {
    width: 8px;
}

.agent-messages::-webkit-scrollbar-track {
    border-radius: 4px;
}

.agent-messages::-webkit-scrollbar-thumb {
    background: rgba(0, 122, 204, 0.6);
    border-radius: 4px;
}

.agent-messages::-webkit-scrollbar-thumb:hover {
    background: rgba(0, 122, 204, 0.8);
}

.message {
    display: flex;
    gap: 16px;
    margin-bottom: 24px;
    animation: slideIn 0.5s ease-out;
}

@keyframes slideIn {
    from {
        opacity: 0;
        transform: translateY(20px);
    }
    to {
        opacity: 1;
        transform: translateY(0);
    }
}

.message-avatar {
    width: 40px;
    height: 40px;
    border-radius: 50%;
    display: flex;
    align-items: center;
    justify-content: center;
    font-size: 1.2em;
    color: white;
    flex-shrink: 0;
    box-shadow: 0 4px 12px rgba(0, 0, 0, 0.3);
}

.user-message .message-avatar {
    background: linear-gradient(135deg, #28a745, #20c997);
}

.ai-message .message-avatar {
    background: linear-gradient(135deg, #007acc, #00d4ff);
    animation: pulse 2s infinite;
}

.tool-message .message-avatar {
    background: linear-gradient(135deg, #ffa500, #ff6b35);
}

.message-content {
    flex: 1;
    background: rgba(40, 40, 40, 0.9);
    backdrop-filter: blur(10px);
    border-radius: 16px;
    padding: 16px 20px;
    border: 1px solid rgba(255, 255, 255, 0.15);
    box-shadow: 0 8px 24px rgba(0, 0, 0, 0.3);
    color: #f0f0f0;
}

.user-message .message-content {
    background: linear-gradient(135deg, rgba(40, 167, 69, 0.25), rgba(32, 201, 151, 0.25));
    border-color: rgba(40, 167, 69, 0.4);
    color: #ffffff;
}

.ai-message .message-content {
    background: linear-gradient(135deg, rgba(0, 122, 204, 0.25), rgba(0, 212, 255, 0.25));
    border-color: rgba(0, 122, 204, 0.4);
    color: #ffffff;
}

.tool-message .message-content {
    background: linear-gradient(135deg, rgba(255, 165, 0, 0.25), rgba(255, 107, 53, 0.25));
    border-color: rgba(255, 165, 0, 0.4);
    color: #ffffff;
}

.message-text {
    color: rgba(255, 255, 255, 0.95);
    line-height: 1.6;
    font-size: 1rem;
}

.message-time {
    font-size: 0.85rem;
    color: rgba(204, 204, 204, 0.7);
    margin-top: 8px;
    text-align: right;
}

/* 输入区域 */
.agent-input-area {
    background: rgba(30, 30, 30, 0.98);
    backdrop-filter: blur(20px);
    border-top: 1px solid rgba(255, 255, 255, 0.1);
    padding: 16px 20px;
    box-shadow: 0 -2px 12px rgba(0, 0, 0, 0.3);
}

.input-group {
    display: flex;
    gap: 12px;
    align-items: flex-end;
    background: rgba(45, 45, 48, 0.9);
    border-radius: 24px;
    padding: 8px 16px;
    box-shadow: 0 2px 8px rgba(0, 0, 0, 0.3);
    border: 1px solid rgba(255, 255, 255, 0.15);
}

.input-group .form-control {
    flex: 1;
    background: transparent;
    border: none;
    border-radius: 0;
    padding: 8px 0;
    color: #ffffff;
    font-size: 16px;
    transition: all 0.2s ease;
    box-shadow: none;
    min-height: 24px;
    max-height: 120px;
    line-height: 1.5;
    font-family: -apple-system, BlinkMacSystemFont, 'Segoe UI', Roboto, sans-serif;
    resize: none;
}

.input-group .form-control:focus {
    outline: none;
    border: none;
    box-shadow: none;
    background: transparent;
}

.input-group .form-control::placeholder {
    color: rgba(255, 255, 255, 0.6);
    font-weight: 400;
}

.input-group .btn-primary {
    background: #007AFF;
    border: none;
    border-radius: 20px;
    padding: 8px 16px;
    color: white;
    font-weight: 500;
    font-size: 14px;
    transition: all 0.2s ease;
    box-shadow: none;
    display: flex;
    align-items: center;
    gap: 6px;
    min-width: 80px;
    height: 36px;
    justify-content: center;
}

.input-group .btn-primary:hover:not(:disabled) {
    background: #0056CC;
    transform: scale(1.02);
    box-shadow: 0 2px 8px rgba(0, 122, 255, 0.3);
}

.input-group .btn-primary:disabled {
    background: #CCCCCC;
    box-shadow: none;
    cursor: not-allowed;
    opacity: 0.6;
}

.input-group .btn-primary i {
    font-size: 14px;
}

/* 输入框获得焦点时的容器样式 */
.input-group:focus-within {
    border-color: #00d4ff;
    box-shadow: 0 2px 12px rgba(0, 212, 255, 0.3);
}

/* 执行状态 */
.execution-status {
    background: linear-gradient(135deg, rgba(30, 30, 30, 0.9), rgba(45, 45, 48, 0.9));
    backdrop-filter: blur(20px);
    border: 1px solid rgba(255, 255, 255, 0.1);
    border-radius: 16px;
    margin: 20px 24px;
    padding: 20px;
    box-shadow: 0 8px 32px rgba(0, 0, 0, 0.4);
}

.execution-header {
    display: flex;
    justify-content: space-between;
    align-items: center;
    margin-bottom: 16px;
}

.execution-header h6 {
    margin: 0;
    color: #ffffff;
    display: flex;
    align-items: center;
    gap: 10px;
    font-size: 1.1rem;
    font-weight: 600;
}

.execution-header .badge {
    padding: 6px 12px;
    border-radius: 8px;
    font-size: 0.85rem;
    font-weight: 600;
    text-transform: uppercase;
    letter-spacing: 0.5px;
}

.badge.bg-success {
    background: linear-gradient(135deg, #28a745, #20c997) !important;
    box-shadow: 0 2px 8px rgba(40, 167, 69, 0.4);
}

.badge.bg-primary {
    background: linear-gradient(135deg, #007acc, #00d4ff) !important;
    box-shadow: 0 2px 8px rgba(0, 122, 204, 0.4);
}

/* 响应式设计 */
@media (max-width: 768px) {
    .agent-container {
        flex-direction: column;
    }
    
    .tools-panel {
        width: 100%;
        height: 200px;
        border-right: none;
        border-bottom: 1px solid rgba(255, 255, 255, 0.1);
    }
    
    .welcome-content {
        padding: 30px 20px;
    }
    
    .input-group {
        flex-direction: column;
        gap: 12px;
    }
    
    .input-group .btn-primary {
        width: 100%;
        justify-content: center;
    }
}

/* 加载动画 */
.loading-spinner {
    animation: spin 1s linear infinite;
}

@keyframes spin {
    from { transform: rotate(0deg); }
    to { transform: rotate(360deg); }
}

/* 工具结果样式 */
.tool-result {
    background: linear-gradient(135deg, rgba(45, 45, 48, 0.9), rgba(30, 30, 30, 0.9));
    backdrop-filter: blur(10px);
    border: 1px solid rgba(255, 165, 0, 0.3);
    border-radius: 12px;
    padding: 16px;
    margin-top: 12px;
    box-shadow: 0 4px 16px rgba(0, 0, 0, 0.3);
}

.tool-result strong {
    color: #ffa500;
    font-weight: 600;
}

.tool-result pre {
    margin: 8px 0 0 0;
    color: rgba(212, 212, 212, 0.95);
    font-size: 0.9em;
    white-space: pre-wrap;
    word-wrap: break-word;
    background: rgba(0, 0, 0, 0.3);
    padding: 12px;
    border-radius: 8px;
    border: 1px solid rgba(255, 255, 255, 0.1);
}

/* 输入区域动画 */
@keyframes inputFocus {
    0% {
        box-shadow: 0 0 0 0 rgba(102, 126, 234, 0.4);
    }
    70% {
        box-shadow: 0 0 0 10px rgba(102, 126, 234, 0);
    }
    100% {
        box-shadow: 0 0 0 0 rgba(102, 126, 234, 0);
    }
}

/* 文件操作按钮样式 */
.file-actions {
    margin-top: 10px;
    display: flex;
    flex-wrap: wrap;
    gap: 8px;
}

.file-preview-btn {
    background: linear-gradient(45deg, #667eea, #764ba2);
    border: none;
    color: white;
    border-radius: 8px;
    padding: 6px 12px;
    font-size: 0.85em;
    transition: all 0.3s ease;
    box-shadow: 0 2px 8px rgba(102, 126, 234, 0.3);
}

.file-preview-btn:hover {
    transform: translateY(-2px);
    box-shadow: 0 4px 15px rgba(102, 126, 234, 0.4);
    background: linear-gradient(45deg, #764ba2, #667eea);
    color: white;
}

.file-preview-btn i {
    margin-right: 5px;
}<|MERGE_RESOLUTION|>--- conflicted
+++ resolved
@@ -623,24 +623,11 @@
 }
 
 /* 消息区域样式 */
-<<<<<<< HEAD
-.agent-messages-bottom {
-    padding: 24px;
-    overflow-y: auto;
-    background: linear-gradient(135deg, rgba(37, 37, 38, 0.8), rgba(30, 30, 30, 0.8));
-    padding-bottom: 20px;
-    height: calc(100vh - 56px);
-    border-radius: 12px;
-}
-
-/* 消息区域样式 */
-=======
 .agent-messages-container {
        height: calc(100vh - 56px);
        background-color: #252526;
 }
 
->>>>>>> de5dbe9f
 .agent-messages {
     margin: 0 20px 20px 20px;
     overflow-y: auto;
